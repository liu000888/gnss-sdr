/*!
 * \file gps_l1_ca_telemetry_decoder_cc.cc
 * \brief Implementation of a NAV message demodulator block based on
 * Kay Borre book MATLAB-based GPS receiver
 * \author Javier Arribas, 2011. jarribas(at)cttc.es
 *
 * -------------------------------------------------------------------------
 *
 * Copyright (C) 2010-2015  (see AUTHORS file for a list of contributors)
 *
 * GNSS-SDR is a software defined Global Navigation
 *          Satellite Systems receiver
 *
 * This file is part of GNSS-SDR.
 *
 * GNSS-SDR is free software: you can redistribute it and/or modify
 * it under the terms of the GNU General Public License as published by
 * the Free Software Foundation, either version 3 of the License, or
 * (at your option) any later version.
 *
 * GNSS-SDR is distributed in the hope that it will be useful,
 * but WITHOUT ANY WARRANTY; without even the implied warranty of
 * MERCHANTABILITY or FITNESS FOR A PARTICULAR PURPOSE.  See the
 * GNU General Public License for more details.
 *
 * You should have received a copy of the GNU General Public License
 * along with GNSS-SDR. If not, see <http://www.gnu.org/licenses/>.
 *
 * -------------------------------------------------------------------------
 */

/*!
 * \todo Clean this code and move the telemetry definitions to GPS_L1_CA system definitions file
 */


#include "gps_l1_ca_telemetry_decoder_cc.h"
#include <iostream>
#include <sstream>
#include <boost/lexical_cast.hpp>
#include <gnuradio/io_signature.h>
#include <glog/logging.h>
#include "control_message_factory.h"
#include "gnss_synchro.h"

#ifndef _rotl
#define _rotl(X,N)  ((X << N) ^ (X >> (32-N)))  // Used in the parity check algorithm
#endif

using google::LogMessage;
/*!
 * \todo name and move the magic numbers to GPS_L1_CA.h
 */
gps_l1_ca_telemetry_decoder_cc_sptr
gps_l1_ca_make_telemetry_decoder_cc(Gnss_Satellite satellite, long if_freq, long fs_in, unsigned
        int vector_length, boost::shared_ptr<gr::msg_queue> queue, bool dump)
{
    return gps_l1_ca_telemetry_decoder_cc_sptr(new gps_l1_ca_telemetry_decoder_cc(satellite, if_freq,
            fs_in, vector_length, queue, dump));
}



void gps_l1_ca_telemetry_decoder_cc::forecast (int noutput_items, gr_vector_int &ninput_items_required)
{
    for (unsigned i = 0; i < 3; i++)
        {
            ninput_items_required[i] = d_samples_per_bit * 8; //set the required sample history
        }
}



gps_l1_ca_telemetry_decoder_cc::gps_l1_ca_telemetry_decoder_cc(
        Gnss_Satellite satellite,
        long if_freq,
        long fs_in,
        unsigned
        int vector_length,
        boost::shared_ptr<gr::msg_queue> queue,
        bool dump) :
        gr::block("gps_navigation_cc", gr::io_signature::make(1, 1, sizeof(Gnss_Synchro)),
        gr::io_signature::make(1, 1, sizeof(Gnss_Synchro)))
{
    // initialize internal vars
    d_queue = queue;
    d_dump = dump;
    d_satellite = Gnss_Satellite(satellite.get_system(), satellite.get_PRN());
    d_vector_length = vector_length;
    d_samples_per_bit = ( GPS_L1_CA_CODE_RATE_HZ / GPS_L1_CA_CODE_LENGTH_CHIPS ) / GPS_CA_TELEMETRY_RATE_BITS_SECOND;
    d_fs_in = fs_in;
    //d_preamble_duration_seconds = (1.0 / GPS_CA_TELEMETRY_RATE_BITS_SECOND) * GPS_CA_PREAMBLE_LENGTH_BITS;
    //std::cout<<"d_preamble_duration_seconds="<<d_preamble_duration_seconds<<"\r\n";
    // set the preamble
    unsigned short int preambles_bits[GPS_CA_PREAMBLE_LENGTH_BITS] = GPS_PREAMBLE;

    memcpy((unsigned short int*)this->d_preambles_bits, (unsigned short int*)preambles_bits, GPS_CA_PREAMBLE_LENGTH_BITS*sizeof(unsigned short int));

    // preamble bits to sampled symbols
    d_preambles_symbols = (signed int*)malloc(sizeof(signed int) * GPS_CA_PREAMBLE_LENGTH_BITS * d_samples_per_bit);
    int n = 0;
    for (int i = 0; i < GPS_CA_PREAMBLE_LENGTH_BITS; i++)
        {
            for (unsigned int j = 0; j < d_samples_per_bit; j++)
                {
                    if (d_preambles_bits[i] == 1)
                        {
                            d_preambles_symbols[n] = 1;
                        }
                    else
                        {
                            d_preambles_symbols[n] = -1;
                        }
                    n++;
                }
        }
    d_sample_counter = 0;
    //d_preamble_code_phase_seconds = 0;
    d_stat = 0;
    d_preamble_index = 0;
    d_symbol_accumulator = 0;
    d_symbol_accumulator_counter = 0;
    d_frame_bit_index = 0;
    d_preamble_time_seconds = 0;
    d_flag_frame_sync = false;
    d_GPS_frame_4bytes = 0;
    d_prev_GPS_frame_4bytes = 0;
    d_flag_parity = false;
    d_TOW_at_Preamble = 0;
    d_TOW_at_current_symbol = 0;
    flag_TOW_set = false;
    d_average_count = 0;
    d_flag_preamble = false;
    d_word_number = 0;
    d_decimation_output_factor = 1;
    d_channel = 0;
    Prn_timestamp_at_preamble_ms = 0.0;
<<<<<<< HEAD
    flag_PLL_180_deg_phase_locked = false;
=======
    flag_PLL_180_deg_phase_locked=false;
>>>>>>> 8c22e584
    //set_history(d_samples_per_bit*8); // At least a history of 8 bits are needed to correlate with the preamble
}


gps_l1_ca_telemetry_decoder_cc::~gps_l1_ca_telemetry_decoder_cc()
{
    delete d_preambles_symbols;
    d_dump_file.close();
}



bool gps_l1_ca_telemetry_decoder_cc::gps_word_parityCheck(unsigned int gpsword)
{
    unsigned int d1, d2, d3, d4, d5, d6, d7, t, parity;
    /* XOR as many bits in parallel as possible.  The magic constants pick
       up bits which are to be XOR'ed together to implement the GPS parity
       check algorithm described in IS-GPS-200E.  This avoids lengthy shift-
       and-xor loops. */
    d1 = gpsword & 0xFBFFBF00;
    d2 = _rotl(gpsword,1) & 0x07FFBF01;
    d3 = _rotl(gpsword,2) & 0xFC0F8100;
    d4 = _rotl(gpsword,3) & 0xF81FFE02;
    d5 = _rotl(gpsword,4) & 0xFC00000E;
    d6 = _rotl(gpsword,5) & 0x07F00001;
    d7 = _rotl(gpsword,6) & 0x00003000;
    t = d1 ^ d2 ^ d3 ^ d4 ^ d5 ^ d6 ^ d7;
    // Now XOR the 5 6-bit fields together to produce the 6-bit final result.
    parity = t ^ _rotl(t,6) ^ _rotl(t,12) ^ _rotl(t,18) ^ _rotl(t,24);
    parity = parity & 0x3F;
    if (parity == (gpsword & 0x3F)) return(true);
    else return(false);
}


int gps_l1_ca_telemetry_decoder_cc::general_work (int noutput_items, gr_vector_int &ninput_items,
        gr_vector_const_void_star &input_items,	gr_vector_void_star &output_items)
{
    int corr_value = 0;
    int preamble_diff = 0;

    Gnss_Synchro **out = (Gnss_Synchro **) &output_items[0];
    d_sample_counter++; //count for the processed samples

    // ########### Output the tracking data to navigation and PVT ##########
    const Gnss_Synchro **in = (const Gnss_Synchro **)  &input_items[0]; //Get the input samples pointer

    // TODO Optimize me!
    //******* preamble correlation ********
    for (unsigned int i = 0; i < d_samples_per_bit*8; i++)
        {
            if (in[0][i].Prompt_I < 0)	// symbols clipping
                {
                    corr_value -= d_preambles_symbols[i];
                }
            else
                {
                    corr_value += d_preambles_symbols[i];
                }
        }
    d_flag_preamble = false;

    //******* frame sync ******************
    if (abs(corr_value) >= 160)
        {
            //TODO: Rewrite with state machine
            if (d_stat == 0)
                {
                    d_GPS_FSM.Event_gps_word_preamble();
                    d_preamble_index = d_sample_counter;//record the preamble sample stamp
                    LOG(INFO) << "Preamble detection for SAT " << this->d_satellite;
                    d_symbol_accumulator = 0; //sync the symbol to bits integrator
                    d_symbol_accumulator_counter = 0;
                    d_frame_bit_index = 8;
                    d_stat = 1; // enter into frame pre-detection status
                }
            else if (d_stat == 1) //check 6 seconds of preamble separation
                {
                    preamble_diff = d_sample_counter - d_preamble_index;
                    if (abs(preamble_diff - 6000) < 1)
                        {
                            d_GPS_FSM.Event_gps_word_preamble();
                            d_flag_preamble = true;
                            d_preamble_index = d_sample_counter;  //record the preamble sample stamp (t_P)
                            d_preamble_time_seconds = in[0][0].Tracking_timestamp_secs;// - d_preamble_duration_seconds; //record the PRN start sample index associated to the preamble

                            if (!d_flag_frame_sync)
                                {
                                    d_flag_frame_sync = true;
<<<<<<< HEAD
                                    if (corr_value < 0)
                                        {
                                            flag_PLL_180_deg_phase_locked = true; //PLL is locked to opposite phase!
                                            LOG(INFO) << " PLL in opposite phase for Sat "<< this->d_satellite.get_PRN();
                                        }
                                    else
                                        {
                                            flag_PLL_180_deg_phase_locked = false;
                                        }
                                    LOG(INFO) << " Frame sync SAT " << this->d_satellite << " with preamble start at " << d_preamble_time_seconds << " [s]";
=======
                                    if (corr_value<0)
                                    {
                                    	flag_PLL_180_deg_phase_locked=true; //PLL is locked to opposite phase!
                                    	std::cout<<"PLL in opposite phase for Sat "<<this->d_satellite.get_PRN()<<std::endl;
                                    }else{
                                    	flag_PLL_180_deg_phase_locked=false;
                                    }
                                    LOG(INFO) <<" Frame sync SAT " << this->d_satellite << " with preamble start at " << d_preamble_time_seconds << " [s]";
>>>>>>> 8c22e584
                                }
                        }
                }
        }
    else
        {
            if (d_stat == 1)
                {
                    preamble_diff = d_sample_counter - d_preamble_index;
                    if (preamble_diff > 6001)
                        {
                            LOG(INFO) << "Lost of frame sync SAT " << this->d_satellite << " preamble_diff= " << preamble_diff;
                            d_stat = 0; //lost of frame sync
                            d_flag_frame_sync = false;
                            flag_TOW_set = false;
                        }
                }
        }

    //******* SYMBOL TO BIT *******
    d_symbol_accumulator += in[0][d_samples_per_bit*8 - 1].Prompt_I; // accumulate the input value in d_symbol_accumulator
    d_symbol_accumulator_counter++;
    if (d_symbol_accumulator_counter == 20)
        {
            if (d_symbol_accumulator > 0)
                { //symbol to bit
                    d_GPS_frame_4bytes += 1; //insert the telemetry bit in LSB
                }
            d_symbol_accumulator = 0;
            d_symbol_accumulator_counter = 0;
            //******* bits to words ******
            d_frame_bit_index++;
            if (d_frame_bit_index == 30)
                {
                    d_frame_bit_index = 0;
                    // parity check
                    // Each word in wordbuff is composed of:
                    //      Bits 0 to 29 = the GPS data word
                    //      Bits 30 to 31 = 2 LSBs of the GPS word ahead.
                    // prepare the extended frame [-2 -1 0 ... 30]
                    if (d_prev_GPS_frame_4bytes & 0x00000001)
                        {
                            d_GPS_frame_4bytes = d_GPS_frame_4bytes | 0x40000000;
                        }
                    if (d_prev_GPS_frame_4bytes & 0x00000002)
                        {
                            d_GPS_frame_4bytes = d_GPS_frame_4bytes | 0x80000000;
                        }
                    /* Check that the 2 most recently logged words pass parity. Have to first
                     invert the data bits according to bit 30 of the previous word. */
                    if(d_GPS_frame_4bytes & 0x40000000)
                        {
                            d_GPS_frame_4bytes ^= 0x3FFFFFC0; // invert the data bits (using XOR)
                        }
                    if (gps_l1_ca_telemetry_decoder_cc::gps_word_parityCheck(d_GPS_frame_4bytes))
                        {
                            memcpy(&d_GPS_FSM.d_GPS_frame_4bytes, &d_GPS_frame_4bytes, sizeof(char)*4);
                            d_GPS_FSM.d_preamble_time_ms = d_preamble_time_seconds*1000.0;
                            d_GPS_FSM.Event_gps_word_valid();
                            d_flag_parity = true;
                        }
                    else
                        {
                            d_GPS_FSM.Event_gps_word_invalid();
                            d_flag_parity = false;
                        }
                    d_prev_GPS_frame_4bytes = d_GPS_frame_4bytes; // save the actual frame
                    d_GPS_frame_4bytes = d_GPS_frame_4bytes & 0;
                }
            else
                {
                    d_GPS_frame_4bytes <<= 1; //shift 1 bit left the telemetry word
                }
        }
    // output the frame
    consume_each(1); //one by one
    Gnss_Synchro current_synchro_data; //structure to save the synchronization information and send the output object to the next block
    //1. Copy the current tracking output
    current_synchro_data = in[0][0];
    //2. Add the telemetry decoder information
    if (this->d_flag_preamble == true and d_GPS_FSM.d_nav.d_TOW > 0)
        //update TOW at the preamble instant (todo: check for valid d_TOW)
        // JAVI: 30/06/2014
        // TOW, in GPS, is referred to the START of the SUBFRAME, that is, THE FIRST SYMBOL OF THAT SUBFRAME, NOT THE PREAMBLE.
        // thus, no correction should be done. d_TOW_at_Preamble should be renamed to d_TOW_at_subframe_start.
        // Sice we detected the preable, then, we are in the last symbol of that preamble, or just at the start of the first subframe symbol.
        {
            d_TOW_at_Preamble = d_GPS_FSM.d_nav.d_TOW + GPS_SUBFRAME_SECONDS; //we decoded the current TOW when the last word of the subframe arrive, so, we have a lag of ONE SUBFRAME
            d_TOW_at_current_symbol = d_TOW_at_Preamble;
            Prn_timestamp_at_preamble_ms = in[0][0].Tracking_timestamp_secs * 1000.0;
            if (flag_TOW_set == false)
                {
                    flag_TOW_set = true;
                }
        }
    else
        {
            d_TOW_at_current_symbol = d_TOW_at_current_symbol + GPS_L1_CA_CODE_PERIOD;
        }

    current_synchro_data.d_TOW = d_TOW_at_Preamble;
    current_synchro_data.d_TOW_at_current_symbol = d_TOW_at_current_symbol;
    current_synchro_data.d_TOW_hybrid_at_current_symbol = current_synchro_data.d_TOW_at_current_symbol; // to be  used in the hybrid configuration
    current_synchro_data.Flag_valid_word = (d_flag_frame_sync == true and d_flag_parity == true and flag_TOW_set == true);
    current_synchro_data.Flag_preamble = d_flag_preamble;
    current_synchro_data.Prn_timestamp_ms = in[0][0].Tracking_timestamp_secs * 1000.0;
    current_synchro_data.Prn_timestamp_at_preamble_ms = Prn_timestamp_at_preamble_ms;

<<<<<<< HEAD
    if (flag_PLL_180_deg_phase_locked == true)
        {
            //correct the accumulated phase for the costas loop phase shift, if required
            current_synchro_data.Carrier_phase_rads += GPS_PI;
        }
=======
    if (flag_PLL_180_deg_phase_locked==true)
    {
    	//correct the accumulated phase for the costas loop phase shift, if required
    	current_synchro_data.Carrier_phase_rads+=GPS_PI;
    }
>>>>>>> 8c22e584
    if(d_dump == true)
        {
            // MULTIPLEXED FILE RECORDING - Record results to file
            try
            {
                    double tmp_double;
                    tmp_double = d_TOW_at_current_symbol;
                    d_dump_file.write((char*)&tmp_double, sizeof(double));
                    tmp_double = current_synchro_data.Prn_timestamp_ms;
                    d_dump_file.write((char*)&tmp_double, sizeof(double));
                    tmp_double = d_TOW_at_Preamble;
                    d_dump_file.write((char*)&tmp_double, sizeof(double));
            }
            catch (std::ifstream::failure e)
            {
                    LOG(WARNING) << "Exception writing observables dump file " << e.what();
            }
        }

    //todo: implement averaging

    d_average_count++;
    if (d_average_count == d_decimation_output_factor)
        {
            d_average_count = 0;
            //3. Make the output (copy the object contents to the GNURadio reserved memory)
            *out[0] = current_synchro_data;
            //std::cout<<"GPS L1 TLM output on CH="<<this->d_channel << " SAMPLE STAMP="<<d_sample_counter/d_decimation_output_factor<<std::endl;
            return 1;
        }
    else
        {
            return 0;
        }
}


void gps_l1_ca_telemetry_decoder_cc::set_decimation(int decimation)
{
    d_decimation_output_factor = decimation;
}

void gps_l1_ca_telemetry_decoder_cc::set_satellite(Gnss_Satellite satellite)
{
    d_satellite = Gnss_Satellite(satellite.get_system(), satellite.get_PRN());
    LOG(INFO) << "Setting decoder Finite State Machine to satellite "  << d_satellite;
    d_GPS_FSM.i_satellite_PRN = d_satellite.get_PRN();
    DLOG(INFO) << "Navigation Satellite set to " << d_satellite;
}


void gps_l1_ca_telemetry_decoder_cc::set_channel(int channel)
{
    d_channel = channel;
    d_GPS_FSM.i_channel_ID = channel;
    DLOG(INFO) << "Navigation channel set to " << channel;
    // ############# ENABLE DATA FILE LOG #################
    if (d_dump == true)
        {
            if (d_dump_file.is_open() == false)
                {
                    try
                    {
                            d_dump_filename = "telemetry";
                            d_dump_filename.append(boost::lexical_cast<std::string>(d_channel));
                            d_dump_filename.append(".dat");
                            d_dump_file.exceptions ( std::ifstream::failbit | std::ifstream::badbit );
                            d_dump_file.open(d_dump_filename.c_str(), std::ios::out | std::ios::binary);
                            LOG(INFO) << "Telemetry decoder dump enabled on channel " << d_channel
                                      << " Log file: " << d_dump_filename.c_str();
                    }
                    catch (std::ifstream::failure e)
                    {
                            LOG(WARNING) << "channel " << d_channel << " Exception opening trk dump file " << e.what();
                    }
                }
        }
}
<|MERGE_RESOLUTION|>--- conflicted
+++ resolved
@@ -135,11 +135,7 @@
     d_decimation_output_factor = 1;
     d_channel = 0;
     Prn_timestamp_at_preamble_ms = 0.0;
-<<<<<<< HEAD
     flag_PLL_180_deg_phase_locked = false;
-=======
-    flag_PLL_180_deg_phase_locked=false;
->>>>>>> 8c22e584
     //set_history(d_samples_per_bit*8); // At least a history of 8 bits are needed to correlate with the preamble
 }
 
@@ -229,7 +225,6 @@
                             if (!d_flag_frame_sync)
                                 {
                                     d_flag_frame_sync = true;
-<<<<<<< HEAD
                                     if (corr_value < 0)
                                         {
                                             flag_PLL_180_deg_phase_locked = true; //PLL is locked to opposite phase!
@@ -240,16 +235,6 @@
                                             flag_PLL_180_deg_phase_locked = false;
                                         }
                                     LOG(INFO) << " Frame sync SAT " << this->d_satellite << " with preamble start at " << d_preamble_time_seconds << " [s]";
-=======
-                                    if (corr_value<0)
-                                    {
-                                    	flag_PLL_180_deg_phase_locked=true; //PLL is locked to opposite phase!
-                                    	std::cout<<"PLL in opposite phase for Sat "<<this->d_satellite.get_PRN()<<std::endl;
-                                    }else{
-                                    	flag_PLL_180_deg_phase_locked=false;
-                                    }
-                                    LOG(INFO) <<" Frame sync SAT " << this->d_satellite << " with preamble start at " << d_preamble_time_seconds << " [s]";
->>>>>>> 8c22e584
                                 }
                         }
                 }
@@ -358,19 +343,12 @@
     current_synchro_data.Prn_timestamp_ms = in[0][0].Tracking_timestamp_secs * 1000.0;
     current_synchro_data.Prn_timestamp_at_preamble_ms = Prn_timestamp_at_preamble_ms;
 
-<<<<<<< HEAD
     if (flag_PLL_180_deg_phase_locked == true)
         {
             //correct the accumulated phase for the costas loop phase shift, if required
             current_synchro_data.Carrier_phase_rads += GPS_PI;
         }
-=======
-    if (flag_PLL_180_deg_phase_locked==true)
-    {
-    	//correct the accumulated phase for the costas loop phase shift, if required
-    	current_synchro_data.Carrier_phase_rads+=GPS_PI;
-    }
->>>>>>> 8c22e584
+
     if(d_dump == true)
         {
             // MULTIPLEXED FILE RECORDING - Record results to file
