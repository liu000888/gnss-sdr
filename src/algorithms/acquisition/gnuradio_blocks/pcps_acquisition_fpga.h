/*!
 * \file pcps_acquisition_fpga.h
 * \brief This class implements a Parallel Code Phase Search Acquisition for the FPGA
 *
 *
 * Kay Borre book: K.Borre, D.M.Akos, N.Bertelsen, P.Rinder, and S.H.Jensen,
 * "A Software-Defined GPS and Galileo Receiver. A Single-Frequency
 * Approach", Birkhauser, 2007. pp 81-84
 *
 * \authors <ul>
 *          <li> Marc Majoral, 2019. mmajoral(at)cttc.es
 *          <li> Javier Arribas, 2019. jarribas(at)cttc.es
 *          </ul>
 *
 * -------------------------------------------------------------------------
 *
 * Copyright (C) 2010-2019  (see AUTHORS file for a list of contributors)
 *
 * GNSS-SDR is a software defined Global Navigation
 *          Satellite Systems receiver
 *
 * This file is part of GNSS-SDR.
 *
 * GNSS-SDR is free software: you can redistribute it and/or modify
 * it under the terms of the GNU General Public License as published by
 * the Free Software Foundation, either version 3 of the License, or
 * (at your option) any later version.
 *
 * GNSS-SDR is distributed in the hope that it will be useful,
 * but WITHOUT ANY WARRANTY; without even the implied warranty of
 * MERCHANTABILITY or FITNESS FOR A PARTICULAR PURPOSE.  See the
 * GNU General Public License for more details.
 *
 * You should have received a copy of the GNU General Public License
 * along with GNSS-SDR. If not, see <https://www.gnu.org/licenses/>.
 *
 * -------------------------------------------------------------------------
 */

#ifndef GNSS_SDR_PCPS_ACQUISITION_FPGA_H_
#define GNSS_SDR_PCPS_ACQUISITION_FPGA_H_


#include "channel_fsm.h"
#include "fpga_acquisition.h"
#include <boost/shared_ptr.hpp>
#include <volk/volk_complex.h>  // for lv_16sc_t
#include <cstdint>              // for uint32_t
#include <memory>               // for shared_ptr
#include <string>               // for string

class Gnss_Synchro;

typedef struct
{
    /* pcps acquisition configuration */
    uint32_t sampled_ms;
    uint32_t doppler_max;
    int64_t fs_in;
    int32_t samples_per_ms;
    int32_t samples_per_code;
    int32_t code_length;
    uint32_t select_queue_Fpga;
    std::string device_name;
    lv_16sc_t* all_fft_codes;  // memory that contains all the code ffts
    float downsampling_factor;
    uint32_t total_block_exp;
    uint32_t excludelimit;
<<<<<<< HEAD
    bool make_2_steps;
    uint32_t num_doppler_bins_step2;
    float doppler_step2;
=======
    bool repeat_satellite;
>>>>>>> c877e745
} pcpsconf_fpga_t;

class pcps_acquisition_fpga;

using pcps_acquisition_fpga_sptr = boost::shared_ptr<pcps_acquisition_fpga>;

pcps_acquisition_fpga_sptr
pcps_make_acquisition_fpga(pcpsconf_fpga_t conf_);

/*!
 * \brief This class implements a Parallel Code Phase Search Acquisition that uses the FPGA.
 *
 * Check \ref Navitec2012 "An Open Source Galileo E1 Software Receiver",
 * Algorithm 1, for a pseudocode description of this implementation.
 */
class pcps_acquisition_fpga
{
private:
    friend pcps_acquisition_fpga_sptr pcps_make_acquisition_fpga(pcpsconf_fpga_t conf_);

    pcps_acquisition_fpga(pcpsconf_fpga_t conf_);

    void send_negative_acquisition();

    void send_positive_acquisition();

    float first_vs_second_peak_statistic(uint32_t& indext, int32_t& doppler, uint32_t num_doppler_bins, int32_t doppler_max, int32_t doppler_step);

    void acquisition_core(uint32_t num_doppler_bins, uint32_t doppler_step, int32_t doppler_max);

    pcpsconf_fpga_t acq_parameters;
    bool d_active;
    float d_threshold;
    float d_mag;
    float d_input_power;
    uint32_t d_doppler_index;
    float d_test_statistics;
    int32_t d_state;
    uint32_t d_channel;
    std::shared_ptr<ChannelFsm> d_channel_fsm;
    uint32_t d_doppler_step;
    uint32_t d_doppler_max;
    uint32_t d_fft_size;
    uint32_t d_num_doppler_bins;
    uint64_t d_sample_counter;
    Gnss_Synchro* d_gnss_synchro;
    std::shared_ptr<Fpga_Acquisition> acquisition_fpga;

    float d_downsampling_factor;
    uint32_t d_select_queue_Fpga;

    uint32_t d_total_block_exp;

    bool d_make_2_steps;
    uint32_t d_num_doppler_bins_step2;
    float d_doppler_step2;
    float d_doppler_center_step_two;

public:
    ~pcps_acquisition_fpga();

    /*!
     * \brief Set acquisition/tracking common Gnss_Synchro object pointer
     * to exchange synchronization data between acquisition and tracking blocks.
     * \param p_gnss_synchro Satellite information shared by the processing blocks.
     */
    inline void set_gnss_synchro(Gnss_Synchro* p_gnss_synchro)
    {
        d_gnss_synchro = p_gnss_synchro;
    }

    /*!
     * \brief Returns the maximum peak of grid search.
     */
    inline uint32_t mag() const
    {
        return d_mag;
    }

    /*!
     * \brief Initializes acquisition algorithm.
     */
    void init();

    /*!
     * \brief Sets local code for PCPS acquisition algorithm.
     * \param code - Pointer to the PRN code.
     */
    void set_local_code();

    /*!
     * \brief If set to 1, ensures that acquisition starts at the
     * first available sample.
     * \param state - int=1 forces start of acquisition
     */
    void set_state(int32_t state);

    /*!
     * \brief Starts acquisition algorithm, turning from standby mode to
     * active mode
     * \param active - bool that activates/deactivates the block.
     */
    void set_active(bool active);

    /*!
     * \brief Set acquisition channel unique ID
     * \param channel - receiver channel.
     */
    inline void set_channel(uint32_t channel)
    {
        d_channel = channel;
    }


    /*!
      * \brief Set channel fsm associated to this acquisition instance
      */
    inline void set_channel_fsm(std::shared_ptr<ChannelFsm> channel_fsm)
    {
        d_channel_fsm = channel_fsm;
    }

    /*!
     * \brief Set statistics threshold of PCPS algorithm.
     * \param threshold - Threshold for signal detection (check \ref Navitec2012,
     * Algorithm 1, for a definition of this threshold).
     */
    inline void set_threshold(float threshold)
    {
        d_threshold = threshold;
    }

    /*!
     * \brief Set maximum Doppler grid search
     * \param doppler_max - Maximum Doppler shift considered in the grid search [Hz].
     */
    inline void set_doppler_max(uint32_t doppler_max)
    {
        d_doppler_max = doppler_max;
        acquisition_fpga->set_doppler_max(doppler_max);
    }

    /*!
     * \brief Set Doppler steps for the grid search
     * \param doppler_step - Frequency bin of the search grid [Hz].
     */
    inline void set_doppler_step(uint32_t doppler_step)
    {
        d_doppler_step = doppler_step;
        acquisition_fpga->set_doppler_step(doppler_step);
    }

    /*!
     * \brief This funciton triggers a HW reset of the FPGA PL.
     */
    void reset_acquisition(void);

    /*!
     * \brief This funciton is only used for the unit tests
     */
    void read_fpga_total_scale_factor(uint32_t* total_scale_factor, uint32_t* fw_scale_factor);
};

#endif /* GNSS_SDR_PCPS_ACQUISITION_FPGA_H_*/<|MERGE_RESOLUTION|>--- conflicted
+++ resolved
@@ -63,16 +63,14 @@
     uint32_t select_queue_Fpga;
     std::string device_name;
     lv_16sc_t* all_fft_codes;  // memory that contains all the code ffts
-    float downsampling_factor;
+    //float downsampling_factor;
+    uint32_t downsampling_factor;
     uint32_t total_block_exp;
     uint32_t excludelimit;
-<<<<<<< HEAD
     bool make_2_steps;
     uint32_t num_doppler_bins_step2;
     float doppler_step2;
-=======
     bool repeat_satellite;
->>>>>>> c877e745
 } pcpsconf_fpga_t;
 
 class pcps_acquisition_fpga;
@@ -121,7 +119,8 @@
     Gnss_Synchro* d_gnss_synchro;
     std::shared_ptr<Fpga_Acquisition> acquisition_fpga;
 
-    float d_downsampling_factor;
+    //float d_downsampling_factor;
+    uint32_t d_downsampling_factor;
     uint32_t d_select_queue_Fpga;
 
     uint32_t d_total_block_exp;
@@ -233,7 +232,7 @@
     /*!
      * \brief This funciton is only used for the unit tests
      */
-    void read_fpga_total_scale_factor(uint32_t* total_scale_factor, uint32_t* fw_scale_factor);
+    //void read_fpga_total_scale_factor(uint32_t* total_scale_factor, uint32_t* fw_scale_factor);
 };
 
 #endif /* GNSS_SDR_PCPS_ACQUISITION_FPGA_H_*/