/*!
 * \file pcps_acquisition_fpga.cc
 * \brief This class implements a Parallel Code Phase Search Acquisition for the FPGA
 * \authors <ul>
 *          <li> Marc Majoral, 2019. mmajoral(at)cttc.es
 *          <li> Javier Arribas, 2019. jarribas(at)cttc.es
 *          </ul>
 *
 * -------------------------------------------------------------------------
 *
 * Copyright (C) 2010-2019  (see AUTHORS file for a list of contributors)
 *
 * GNSS-SDR is a software defined Global Navigation
 *          Satellite Systems receiver
 *
 * This file is part of GNSS-SDR.
 *
 * GNSS-SDR is free software: you can redistribute it and/or modify
 * it under the terms of the GNU General Public License as published by
 * the Free Software Foundation, either version 3 of the License, or
 * (at your option) any later version.
 *
 * GNSS-SDR is distributed in the hope that it will be useful,
 * but WITHOUT ANY WARRANTY; without even the implied warranty of
 * MERCHANTABILITY or FITNESS FOR A PARTICULAR PURPOSE.  See the
 * GNU General Public License for more details.
 *
 * You should have received a copy of the GNU General Public License
 * along with GNSS-SDR. If not, see <https://www.gnu.org/licenses/>.
 *
 * -------------------------------------------------------------------------
 */


#include "pcps_acquisition_fpga.h"
#include "gnss_synchro.h"
#include <glog/logging.h>
#include <cmath>     // for ceil
#include <iostream>  // for operator<<
#include <utility>   // for move


#define AQ_DOWNSAMPLING_DELAY 40  // delay due to the downsampling filter in the acquisition


pcps_acquisition_fpga_sptr pcps_make_acquisition_fpga(pcpsconf_fpga_t conf_)
{
    return pcps_acquisition_fpga_sptr(new pcps_acquisition_fpga(std::move(conf_)));
}


pcps_acquisition_fpga::pcps_acquisition_fpga(pcpsconf_fpga_t conf_)
{
    acq_parameters = std::move(conf_);
    d_sample_counter = 0ULL;  // SAMPLE COUNTER
    d_active = false;
    d_state = 0;
    d_fft_size = acq_parameters.samples_per_code;
    d_mag = 0;
    d_input_power = 0.0;
    d_num_doppler_bins = 0U;
    d_threshold = 0.0;
    d_doppler_step = 0U;
    d_doppler_index = 0U;
    d_test_statistics = 0.0;
    d_channel = 0U;
    d_gnss_synchro = nullptr;

    d_downsampling_factor = acq_parameters.downsampling_factor;
    d_select_queue_Fpga = acq_parameters.select_queue_Fpga;

    d_total_block_exp = acq_parameters.total_block_exp;

    d_make_2_steps = acq_parameters.make_2_steps;
    d_num_doppler_bins_step2 = acq_parameters.num_doppler_bins_step2;
    d_doppler_step2 = acq_parameters.doppler_step2;
    d_doppler_center_step_two = 0.0;

    d_doppler_max = acq_parameters.doppler_max;

    acquisition_fpga = std::make_shared<Fpga_Acquisition>(acq_parameters.device_name, acq_parameters.code_length, acq_parameters.doppler_max, d_fft_size,

        acq_parameters.fs_in, acq_parameters.sampled_ms, acq_parameters.select_queue_Fpga, acq_parameters.all_fft_codes, acq_parameters.excludelimit);
}


pcps_acquisition_fpga::~pcps_acquisition_fpga()
{
    acquisition_fpga->free();
}


void pcps_acquisition_fpga::set_local_code()
{
    acquisition_fpga->set_local_code(d_gnss_synchro->PRN);
}


void pcps_acquisition_fpga::init()
{
    d_gnss_synchro->Flag_valid_acquisition = false;
    d_gnss_synchro->Flag_valid_symbol_output = false;
    d_gnss_synchro->Flag_valid_pseudorange = false;
    d_gnss_synchro->Flag_valid_word = false;
    d_gnss_synchro->Acq_delay_samples = 0.0;
    d_gnss_synchro->Acq_doppler_hz = 0.0;
    d_gnss_synchro->Acq_samplestamp_samples = 0;
    d_mag = 0.0;
    d_input_power = 0.0;

    d_num_doppler_bins = static_cast<uint32_t>(std::ceil(static_cast<double>(static_cast<int32_t>(d_doppler_max) - static_cast<int32_t>(-d_doppler_max)) / static_cast<double>(d_doppler_step))) + 1;

    acquisition_fpga->init();
}


void pcps_acquisition_fpga::set_state(int32_t state)
{
    d_state = state;
    if (d_state == 1)
        {
            d_gnss_synchro->Acq_delay_samples = 0.0;
            d_gnss_synchro->Acq_doppler_hz = 0.0;
            d_gnss_synchro->Acq_samplestamp_samples = 0;
            d_mag = 0.0;
            d_input_power = 0.0;
            d_test_statistics = 0.0;
            d_active = true;
        }
    else if (d_state == 0)
        {
        }
    else
        {
            LOG(ERROR) << "State can only be set to 0 or 1";
        }
}


void pcps_acquisition_fpga::send_positive_acquisition()
{
    // Declare positive acquisition using a message port
    // 0=STOP_CHANNEL 1=ACQ_SUCCEES 2=ACQ_FAIL
    DLOG(INFO) << "positive acquisition"
               << ", satellite " << d_gnss_synchro->System << " " << d_gnss_synchro->PRN
               << ", sample_stamp " << d_sample_counter
               << ", test statistics value " << d_test_statistics
               << ", test statistics threshold " << d_threshold
               << ", code phase " << d_gnss_synchro->Acq_delay_samples
               << ", doppler " << d_gnss_synchro->Acq_doppler_hz
               << ", magnitude " << d_mag
               << ", input signal power " << d_input_power;

<<<<<<< HEAD
    if (d_channel_fsm)
        {
            printf("d_channel_fsm is set\n");
            //the channel FSM is set, so, notify it directly the positive acquisition to minimize delays
            d_channel_fsm->Event_valid_acquisition();
        }
    else
        {
            printf("d_channel_fsm is not set\n");
            this->message_port_pub(pmt::mp("events"), pmt::from_long(1));
        }
=======
    //the channel FSM is set, so, notify it directly the positive acquisition to minimize delays
    d_channel_fsm->Event_valid_acquisition();
>>>>>>> c877e745
}


void pcps_acquisition_fpga::send_negative_acquisition()
{
    // Declare negative acquisition using a message port
    DLOG(INFO) << "negative acquisition"
               << ", satellite " << d_gnss_synchro->System << " " << d_gnss_synchro->PRN
               << ", sample_stamp " << d_sample_counter
               << ", test statistics value " << d_test_statistics
               << ", test statistics threshold " << d_threshold
               << ", code phase " << d_gnss_synchro->Acq_delay_samples
               << ", doppler " << d_gnss_synchro->Acq_doppler_hz
               << ", magnitude " << d_mag
               << ", input signal power " << d_input_power;

    if (acq_parameters.repeat_satellite == true)
        {
            d_channel_fsm->Event_failed_acquisition_repeat();
        }
    else
        {
            d_channel_fsm->Event_failed_acquisition_no_repeat();
        }
}

void pcps_acquisition_fpga::acquisition_core(uint32_t num_doppler_bins, uint32_t doppler_step, int32_t doppler_min)
{
    uint32_t indext = 0U;
    float firstpeak = 0.0;
    float secondpeak = 0.0;
    uint32_t total_block_exp;
    uint64_t initial_sample;
    int32_t doppler;

    acquisition_fpga->set_doppler_sweep(num_doppler_bins, doppler_step, doppler_min);
    acquisition_fpga->run_acquisition();
    acquisition_fpga->read_acquisition_results(&indext, &firstpeak, &secondpeak, &initial_sample, &d_input_power, &d_doppler_index, &total_block_exp);

    doppler = static_cast<int32_t>(doppler_min) + doppler_step * (d_doppler_index - 1);

    if (total_block_exp > d_total_block_exp)
        {
            // if the attenuation factor of the FPGA FFT-IFFT is smaller than the reference attenuation factor then we need to update the reference attenuation factor
            std::cout << "changing blk exp..... d_total_block_exp = " << d_total_block_exp << " total_block_exp = " << total_block_exp << " chan = " << d_channel << std::endl;
            d_total_block_exp = total_block_exp;
            d_test_statistics = 0;
        }
    else
        {
            if (secondpeak > 0)
                {
                    d_test_statistics = firstpeak / secondpeak;
                }
            else
                {
                    d_test_statistics = 0.0;
                }
        }

    //    // debug
    if (d_test_statistics > d_threshold)
        {
            printf("firstpeak = %f, secondpeak = %f, test_statistics = %f reported block exp = %d PRN = %d inext = %d, initial_sample = %ld doppler = %d\n", firstpeak, secondpeak, d_test_statistics, (int)total_block_exp, (int)d_gnss_synchro->PRN, (int)indext, (long int)initial_sample, (int)doppler);
            printf("doppler_min = %d doppler_step = %d num_doppler_bins = %d\n", (int)doppler_min, (int)doppler_step, (int)num_doppler_bins);
        }

    d_gnss_synchro->Acq_doppler_hz = static_cast<double>(doppler);
    d_sample_counter = initial_sample;

    if (d_select_queue_Fpga == 0)
        {
            if (d_downsampling_factor > 1)
                {
                    d_gnss_synchro->Acq_delay_samples = static_cast<double>(d_downsampling_factor * (indext));
                    d_gnss_synchro->Acq_samplestamp_samples = d_downsampling_factor * d_sample_counter - 44;  //33; //41; //+ 81*0.5; // delay due to the downsampling filter in the acquisition
                }
            else
                {
                    d_gnss_synchro->Acq_delay_samples = static_cast<double>(indext);
                    d_gnss_synchro->Acq_samplestamp_samples = d_sample_counter;  // delay due to the downsampling filter in the acquisition
                }
        }
    else
        {
            d_gnss_synchro->Acq_delay_samples = static_cast<double>(indext);
            d_gnss_synchro->Acq_samplestamp_samples = d_sample_counter;  // delay due to the downsampling filter in the acquisition
        }
}

void pcps_acquisition_fpga::set_active(bool active)
{
    d_active = active;

    d_input_power = 0.0;

    d_mag = 0.0;

    DLOG(INFO) << "Channel: " << d_channel
               << " , doing acquisition of satellite: " << d_gnss_synchro->System << " " << d_gnss_synchro->PRN
               << " ,sample stamp: " << d_sample_counter << ", threshold: "
               << d_threshold << ", doppler_max: " << d_doppler_max
               << ", doppler_step: " << d_doppler_step
               // no CFAR algorithm in the FPGA
               << ", use_CFAR_algorithm_flag: false";


    //acquisition_fpga->configure_acquisition();
    //acquisition_fpga->write_local_code();

    acquisition_fpga->configure_acquisition();
    acquisition_fpga->write_local_code();
    acquisition_fpga->set_block_exp(d_total_block_exp);

    acquisition_core(d_num_doppler_bins, d_doppler_step, -d_doppler_max);

    if (!d_make_2_steps)
        {
            if (d_test_statistics > d_threshold)
                {
                    d_active = false;
                    send_positive_acquisition();
                    d_state = 0;  // Positive acquisition
                }
            else
                {
                    d_state = 0;
                    d_active = false;
                    send_negative_acquisition();
                }
        }
    else
        {
            if (d_test_statistics > d_threshold)
                {
                    d_doppler_center_step_two = static_cast<float>(d_gnss_synchro->Acq_doppler_hz);
                    acquisition_fpga->open_device();
                    acquisition_core(d_num_doppler_bins_step2, d_doppler_step2, d_doppler_center_step_two - static_cast<float>(floor(d_num_doppler_bins_step2 / 2.0)) * d_doppler_step2);

                    if (d_test_statistics > d_threshold)
                        {
                            d_active = false;
                            send_positive_acquisition();
                            d_state = 0;  // Positive acquisition
                        }
                    else
                        {
                            d_state = 0;
                            d_active = false;
                            send_negative_acquisition();
                        }
                }
            else
                {
                    d_state = 0;
                    d_active = false;
                    send_negative_acquisition();
                }
        }
}


void pcps_acquisition_fpga::reset_acquisition(void)
{
    // this function triggers a HW reset of the FPGA PL.
    acquisition_fpga->reset_acquisition();
}


void pcps_acquisition_fpga::read_fpga_total_scale_factor(uint32_t* total_scale_factor, uint32_t* fw_scale_factor)
{
    acquisition_fpga->read_fpga_total_scale_factor(total_scale_factor, fw_scale_factor);
}<|MERGE_RESOLUTION|>--- conflicted
+++ resolved
@@ -34,6 +34,7 @@
 
 #include "pcps_acquisition_fpga.h"
 #include "gnss_synchro.h"
+//#include <boost/chrono.hpp>
 #include <glog/logging.h>
 #include <cmath>     // for ceil
 #include <iostream>  // for operator<<
@@ -151,22 +152,8 @@
                << ", magnitude " << d_mag
                << ", input signal power " << d_input_power;
 
-<<<<<<< HEAD
-    if (d_channel_fsm)
-        {
-            printf("d_channel_fsm is set\n");
-            //the channel FSM is set, so, notify it directly the positive acquisition to minimize delays
-            d_channel_fsm->Event_valid_acquisition();
-        }
-    else
-        {
-            printf("d_channel_fsm is not set\n");
-            this->message_port_pub(pmt::mp("events"), pmt::from_long(1));
-        }
-=======
     //the channel FSM is set, so, notify it directly the positive acquisition to minimize delays
     d_channel_fsm->Event_valid_acquisition();
->>>>>>> c877e745
 }
 
 
@@ -201,10 +188,15 @@
     uint32_t total_block_exp;
     uint64_t initial_sample;
     int32_t doppler;
-
     acquisition_fpga->set_doppler_sweep(num_doppler_bins, doppler_step, doppler_min);
     acquisition_fpga->run_acquisition();
-    acquisition_fpga->read_acquisition_results(&indext, &firstpeak, &secondpeak, &initial_sample, &d_input_power, &d_doppler_index, &total_block_exp);
+    acquisition_fpga->read_acquisition_results(&indext,
+        &firstpeak,
+        &secondpeak,
+        &initial_sample,
+        &d_input_power,
+        &d_doppler_index,
+        &total_block_exp);
 
     doppler = static_cast<int32_t>(doppler_min) + doppler_step * (d_doppler_index - 1);
 
@@ -227,12 +219,12 @@
                 }
         }
 
-    //    // debug
-    if (d_test_statistics > d_threshold)
-        {
-            printf("firstpeak = %f, secondpeak = %f, test_statistics = %f reported block exp = %d PRN = %d inext = %d, initial_sample = %ld doppler = %d\n", firstpeak, secondpeak, d_test_statistics, (int)total_block_exp, (int)d_gnss_synchro->PRN, (int)indext, (long int)initial_sample, (int)doppler);
-            printf("doppler_min = %d doppler_step = %d num_doppler_bins = %d\n", (int)doppler_min, (int)doppler_step, (int)num_doppler_bins);
-        }
+    // debug
+    //if (d_test_statistics > d_threshold)
+    //    {
+    //        printf("firstpeak = %f, secondpeak = %f, test_statistics = %f reported block exp = %d PRN = %d inext = %d, initial_sample = %ld doppler = %d\n", firstpeak, secondpeak, d_test_statistics, (int)total_block_exp, (int)d_gnss_synchro->PRN, (int)indext, (long int)initial_sample, (int)doppler);
+    //        printf("doppler_min = %d doppler_step = %d num_doppler_bins = %d\n", (int)doppler_min, (int)doppler_step, (int)num_doppler_bins);
+    //    }
 
     d_gnss_synchro->Acq_doppler_hz = static_cast<double>(doppler);
     d_sample_counter = initial_sample;
@@ -242,7 +234,7 @@
             if (d_downsampling_factor > 1)
                 {
                     d_gnss_synchro->Acq_delay_samples = static_cast<double>(d_downsampling_factor * (indext));
-                    d_gnss_synchro->Acq_samplestamp_samples = d_downsampling_factor * d_sample_counter - 44;  //33; //41; //+ 81*0.5; // delay due to the downsampling filter in the acquisition
+                    d_gnss_synchro->Acq_samplestamp_samples = d_downsampling_factor * static_cast<uint64_t>(d_sample_counter) - static_cast<uint64_t>(44);  //33; //41; //+ 81*0.5; // delay due to the downsampling filter in the acquisition
                 }
             else
                 {
@@ -274,15 +266,11 @@
                << ", use_CFAR_algorithm_flag: false";
 
 
-    //acquisition_fpga->configure_acquisition();
-    //acquisition_fpga->write_local_code();
-
     acquisition_fpga->configure_acquisition();
     acquisition_fpga->write_local_code();
     acquisition_fpga->set_block_exp(d_total_block_exp);
 
     acquisition_core(d_num_doppler_bins, d_doppler_step, -d_doppler_max);
-
     if (!d_make_2_steps)
         {
             if (d_test_statistics > d_threshold)
@@ -304,6 +292,8 @@
                 {
                     d_doppler_center_step_two = static_cast<float>(d_gnss_synchro->Acq_doppler_hz);
                     acquisition_fpga->open_device();
+                    //boost::chrono::high_resolution_clock::time_point start = boost::chrono::high_resolution_clock::now();
+
                     acquisition_core(d_num_doppler_bins_step2, d_doppler_step2, d_doppler_center_step_two - static_cast<float>(floor(d_num_doppler_bins_step2 / 2.0)) * d_doppler_step2);
 
                     if (d_test_statistics > d_threshold)
@@ -318,6 +308,9 @@
                             d_active = false;
                             send_negative_acquisition();
                         }
+                    //boost::chrono::nanoseconds ns = boost::chrono::high_resolution_clock::now() - start;
+                    //auto val = ns.count();
+                    //std::cout << "Count ns: " << val << std::endl;
                 }
             else
                 {
@@ -336,7 +329,7 @@
 }
 
 
-void pcps_acquisition_fpga::read_fpga_total_scale_factor(uint32_t* total_scale_factor, uint32_t* fw_scale_factor)
-{
-    acquisition_fpga->read_fpga_total_scale_factor(total_scale_factor, fw_scale_factor);
-}+//void pcps_acquisition_fpga::read_fpga_total_scale_factor(uint32_t* total_scale_factor, uint32_t* fw_scale_factor)
+//{
+//    acquisition_fpga->read_fpga_total_scale_factor(total_scale_factor, fw_scale_factor);
+//}