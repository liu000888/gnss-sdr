--- conflicted
+++ resolved
@@ -74,14 +74,10 @@
 
 # Python
 include(VolkPython) #sets PYTHON_EXECUTABLE and PYTHON_DASH_B
-<<<<<<< HEAD
 VOLK_PYTHON_CHECK_MODULE("python >= 2.7" sys "sys.version.split()[0] >= '2.7'" PYTHON_MIN_VER_FOUND)
-VOLK_PYTHON_CHECK_MODULE("Cheetah >= 2.0.0" Cheetah "Cheetah.Version >= '2.0.0'" CHEETAH_FOUND)
+VOLK_PYTHON_CHECK_MODULE("mako >= 0.9.1" mako "mako.__version__ >= '0.9.1'" MAKO_FOUND)
 VOLK_PYTHON_CHECK_MODULE("six - python 2 and 3 compatibility library" six "True" SIX_FOUND)
-=======
-VOLK_PYTHON_CHECK_MODULE("python >= 2.5" sys "sys.version.split()[0] >= '2.5'" PYTHON_MIN_VER_FOUND)
-VOLK_PYTHON_CHECK_MODULE("mako >= 0.9.1" mako "mako.__version__ >= '0.9.1'" MAKO_FOUND)
->>>>>>> 05632aa1
+
 
 if(NOT PYTHON_MIN_VER_FOUND)
     message(FATAL_ERROR "Python 2.7 or greater required to build VOLK_GNSSSDR")
