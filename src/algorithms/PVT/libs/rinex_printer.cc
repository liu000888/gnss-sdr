--- conflicted
+++ resolved
@@ -1367,8 +1367,8 @@
             line += std::string(3, ' ');
             line += Rinex_Printer::rightJustify(Rinex_Printer::doub2for(utc_model.d_A0, 18, 2), 19);
             line += Rinex_Printer::rightJustify(Rinex_Printer::doub2for(utc_model.d_A1, 18, 2), 19);
-            line += Rinex_Printer::rightJustify(std::to_string(utc_model.d_t_OT), 9);
-            line += Rinex_Printer::rightJustify(std::to_string(utc_model.i_WN_T + 1024), 9);  // valid until 2019
+            line += Rinex_Printer::rightJustify(boost::lexical_cast<std::string>(utc_model.d_t_OT), 9);
+            line += Rinex_Printer::rightJustify(boost::lexical_cast<std::string>(utc_model.i_WN_T + 1024), 9);  // valid until 2019
             line += std::string(1, ' ');
             line += Rinex_Printer::leftJustify("DELTA-UTC: A0,A1,T,W", 20);
         }
@@ -1378,8 +1378,8 @@
             line += std::string("GPUT");
             line += Rinex_Printer::rightJustify(Rinex_Printer::doub2for(utc_model.d_A0, 16, 2), 18);
             line += Rinex_Printer::rightJustify(Rinex_Printer::doub2for(utc_model.d_A1, 15, 2), 16);
-            line += Rinex_Printer::rightJustify(std::to_string(utc_model.d_t_OT), 7);
-            line += Rinex_Printer::rightJustify(std::to_string(utc_model.i_WN_T + 1024), 5);  // valid until 2019
+            line += Rinex_Printer::rightJustify(boost::lexical_cast<std::string>(utc_model.d_t_OT), 7);
+            line += Rinex_Printer::rightJustify(boost::lexical_cast<std::string>(utc_model.i_WN_T + 1024), 5);  // valid until 2019
             /*  if ( SBAS )
         {
           line += string(1, ' ');
@@ -1399,16 +1399,16 @@
     // -------- Line 6 leap seconds
     // For leap second information, see http://www.endruntechnologies.com/leap.htm
     line.clear();
-    line += Rinex_Printer::rightJustify(std::to_string(utc_model.d_DeltaT_LS), 6);
+    line += Rinex_Printer::rightJustify(boost::lexical_cast<std::string>(utc_model.d_DeltaT_LS), 6);
     if (version == 2)
         {
             line += std::string(54, ' ');
         }
     if (version == 3)
         {
-            line += Rinex_Printer::rightJustify(std::to_string(utc_model.d_DeltaT_LSF), 6);
-            line += Rinex_Printer::rightJustify(std::to_string(utc_model.i_WN_LSF), 6);
-            line += Rinex_Printer::rightJustify(std::to_string(utc_model.i_DN), 6);
+            line += Rinex_Printer::rightJustify(boost::lexical_cast<std::string>(utc_model.d_DeltaT_LSF), 6);
+            line += Rinex_Printer::rightJustify(boost::lexical_cast<std::string>(utc_model.i_WN_LSF), 6);
+            line += Rinex_Printer::rightJustify(boost::lexical_cast<std::string>(utc_model.i_DN), 6);
             line += std::string(36, ' ');
         }
     line += Rinex_Printer::leftJustify("LEAP SECONDS", 20);
@@ -1656,7 +1656,7 @@
 	line += Rinex_Printer::rightJustify(boost::lexical_cast<std::string>(utc_model.d_DeltaT_LSF), 6);
 	line += Rinex_Printer::rightJustify(boost::lexical_cast<std::string>(utc_model.i_WN_LSF), 6);
 	line += Rinex_Printer::rightJustify(boost::lexical_cast<std::string>(utc_model.i_DN), 6);
-	line += std::string(36, ' ');
+    line += std::string(36, ' ');
     line += Rinex_Printer::leftJustify("LEAP SECONDS", 20);
     Rinex_Printer::lengthCheck(line);
     out << line << std::endl;
@@ -3752,7 +3752,6 @@
 }
 
 
-<<<<<<< HEAD
 void Rinex_Printer::log_rinex_nav(std::fstream& out, const std::map<int32_t, Beidou_Dnav_Ephemeris>& eph_map)
 {
     std::string line;
@@ -3893,10 +3892,7 @@
 }
 
 
-void Rinex_Printer::rinex_obs_header(std::fstream& out, const Glonass_Gnav_Ephemeris& eph, const double d_TOW_first_observation, const std::string glonass_bands)
-=======
 void Rinex_Printer::rinex_obs_header(std::fstream& out, const Glonass_Gnav_Ephemeris& eph, const double d_TOW_first_observation, const std::string& glonass_bands)
->>>>>>> 0b0d2bd5
 {
     if (eph.d_m)
         {
@@ -7646,7 +7642,6 @@
 }
 
 
-<<<<<<< HEAD
 void Rinex_Printer::update_obs_header(std::fstream& out, const Beidou_Dnav_Utc_Model& utc_model)
 {
     std::vector<std::string> data;
@@ -7707,10 +7702,7 @@
 }
 
 
-void Rinex_Printer::log_rinex_obs(std::fstream& out, const Glonass_Gnav_Ephemeris& eph, const double obs_time, const std::map<int32_t, Gnss_Synchro>& observables, const std::string glonass_band)
-=======
 void Rinex_Printer::log_rinex_obs(std::fstream& out, const Glonass_Gnav_Ephemeris& eph, const double obs_time, const std::map<int32_t, Gnss_Synchro>& observables, const std::string& glonass_band)
->>>>>>> 0b0d2bd5
 {
     // RINEX observations timestamps are GPS timestamps.
     std::string line;
