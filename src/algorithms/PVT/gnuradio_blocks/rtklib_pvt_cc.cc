/*!
 * \file rtklib_pvt_cc.cc
 * \brief Interface of a Position Velocity and Time computation block
 * \author Javier Arribas, 2017. jarribas(at)cttc.es
 *
 * -------------------------------------------------------------------------
 *
 * Copyright (C) 2010-2018  (see AUTHORS file for a list of contributors)
 *
 * GNSS-SDR is a software defined Global Navigation
 *          Satellite Systems receiver
 *
 * This file is part of GNSS-SDR.
 *
 * GNSS-SDR is free software: you can redistribute it and/or modify
 * it under the terms of the GNU General Public License as published by
 * the Free Software Foundation, either version 3 of the License, or
 * (at your option) any later version.
 *
 * GNSS-SDR is distributed in the hope that it will be useful,
 * but WITHOUT ANY WARRANTY; without even the implied warranty of
 * MERCHANTABILITY or FITNESS FOR A PARTICULAR PURPOSE.  See the
 * GNU General Public License for more details.
 *
 * You should have received a copy of the GNU General Public License
 * along with GNSS-SDR. If not, see <https://www.gnu.org/licenses/>.
 *
 * -------------------------------------------------------------------------
 */

#include "rtklib_pvt_cc.h"
#include "display.h"
#include <boost/archive/xml_oarchive.hpp>
#include <boost/archive/xml_iarchive.hpp>
#include <boost/date_time/posix_time/posix_time.hpp>
#include <boost/exception/all.hpp>
#include <boost/serialization/map.hpp>
#include <glog/logging.h>
#include <gnuradio/gr_complex.h>
#include <gnuradio/io_signature.h>
#include <algorithm>
#include <iostream>
#include <map>
#include <exception>
#if OLD_BOOST
#include <boost/math/common_factor_rt.hpp>
namespace bc = boost::math;
#else
#include <boost/integer/common_factor_rt.hpp>
namespace bc = boost::integer;
#endif

//includes used by the observables serializarion (export observables for rtklib unit test)
#include <boost/archive/xml_oarchive.hpp>
#include <boost/archive/xml_iarchive.hpp>
#include <boost/serialization/map.hpp>

using google::LogMessage;


rtklib_pvt_cc_sptr rtklib_make_pvt_cc(uint32_t nchannels,
    bool dump,
    std::string dump_filename,
    int32_t output_rate_ms,
    int32_t display_rate_ms,
    bool flag_nmea_tty_port,
    std::string nmea_dump_filename,
    std::string nmea_dump_devname,
    int32_t rinex_version,
    int32_t rinexobs_rate_ms,
    int32_t rinexnav_rate_ms,
    bool flag_rtcm_server,
    bool flag_rtcm_tty_port,
    uint16_t rtcm_tcp_port,
    uint16_t rtcm_station_id,
    std::map<int, int> rtcm_msg_rate_ms,
    std::string rtcm_dump_devname,
    const uint32_t type_of_receiver,
    rtk_t& rtk)
{
    return rtklib_pvt_cc_sptr(new rtklib_pvt_cc(nchannels,
        dump,
        dump_filename,
        output_rate_ms,
        display_rate_ms,
        flag_nmea_tty_port,
        nmea_dump_filename,
        nmea_dump_devname,
        rinex_version,
        rinexobs_rate_ms,
        rinexnav_rate_ms,
        flag_rtcm_server,
        flag_rtcm_tty_port,
        rtcm_tcp_port,
        rtcm_station_id,
        rtcm_msg_rate_ms,
        rtcm_dump_devname,
        type_of_receiver,
        rtk));
}


void rtklib_pvt_cc::msg_handler_telemetry(pmt::pmt_t msg)
{
    try
        {
            // ************* GPS telemetry *****************
            if (pmt::any_ref(msg).type() == typeid(std::shared_ptr<Gps_Ephemeris>))
                {
                    // ### GPS EPHEMERIS ###
                    std::shared_ptr<Gps_Ephemeris> gps_eph;
                    gps_eph = boost::any_cast<std::shared_ptr<Gps_Ephemeris>>(pmt::any_ref(msg));
                    DLOG(INFO) << "Ephemeris record has arrived from SAT ID "
                               << gps_eph->i_satellite_PRN << " (Block "
                               << gps_eph->satelliteBlock[gps_eph->i_satellite_PRN] << ")"
                               << "inserted with Toe=" << gps_eph->d_Toe << " and GPS Week="
                               << gps_eph->i_GPS_week;
                    // update/insert new ephemeris record to the global ephemeris map
                    d_ls_pvt->gps_ephemeris_map[gps_eph->i_satellite_PRN] = *gps_eph;
                }
            else if (pmt::any_ref(msg).type() == typeid(std::shared_ptr<Gps_Iono>))
                {
                    // ### GPS IONO ###
                    std::shared_ptr<Gps_Iono> gps_iono;
                    gps_iono = boost::any_cast<std::shared_ptr<Gps_Iono>>(pmt::any_ref(msg));
                    d_ls_pvt->gps_iono = *gps_iono;
                    DLOG(INFO) << "New IONO record has arrived ";
                }
            else if (pmt::any_ref(msg).type() == typeid(std::shared_ptr<Gps_Utc_Model>))
                {
                    // ### GPS UTC MODEL ###
                    std::shared_ptr<Gps_Utc_Model> gps_utc_model;
                    gps_utc_model = boost::any_cast<std::shared_ptr<Gps_Utc_Model>>(pmt::any_ref(msg));
                    d_ls_pvt->gps_utc_model = *gps_utc_model;
                    DLOG(INFO) << "New UTC record has arrived ";
                }
            else if (pmt::any_ref(msg).type() == typeid(std::shared_ptr<Gps_CNAV_Ephemeris>))
                {
                    // ### GPS CNAV message ###
                    std::shared_ptr<Gps_CNAV_Ephemeris> gps_cnav_ephemeris;
                    gps_cnav_ephemeris = boost::any_cast<std::shared_ptr<Gps_CNAV_Ephemeris>>(pmt::any_ref(msg));
                    // update/insert new ephemeris record to the global ephemeris map
                    d_ls_pvt->gps_cnav_ephemeris_map[gps_cnav_ephemeris->i_satellite_PRN] = *gps_cnav_ephemeris;
                    DLOG(INFO) << "New GPS CNAV ephemeris record has arrived ";
                }
            else if (pmt::any_ref(msg).type() == typeid(std::shared_ptr<Gps_CNAV_Iono>))
                {
                    // ### GPS CNAV IONO ###
                    std::shared_ptr<Gps_CNAV_Iono> gps_cnav_iono;
                    gps_cnav_iono = boost::any_cast<std::shared_ptr<Gps_CNAV_Iono>>(pmt::any_ref(msg));
                    d_ls_pvt->gps_cnav_iono = *gps_cnav_iono;
                    DLOG(INFO) << "New CNAV IONO record has arrived ";
                }
            else if (pmt::any_ref(msg).type() == typeid(std::shared_ptr<Gps_CNAV_Utc_Model>))
                {
                    // ### GPS CNAV UTC MODEL ###
                    std::shared_ptr<Gps_CNAV_Utc_Model> gps_cnav_utc_model;
                    gps_cnav_utc_model = boost::any_cast<std::shared_ptr<Gps_CNAV_Utc_Model>>(pmt::any_ref(msg));
                    d_ls_pvt->gps_cnav_utc_model = *gps_cnav_utc_model;
                    DLOG(INFO) << "New CNAV UTC record has arrived ";
                }

            // **************** Galileo telemetry ********************
            else if (pmt::any_ref(msg).type() == typeid(std::shared_ptr<Galileo_Ephemeris>))
                {
                    // ### Galileo EPHEMERIS ###
                    std::shared_ptr<Galileo_Ephemeris> galileo_eph;
                    galileo_eph = boost::any_cast<std::shared_ptr<Galileo_Ephemeris>>(pmt::any_ref(msg));
                    // insert new ephemeris record
                    DLOG(INFO) << "Galileo New Ephemeris record inserted in global map with TOW =" << galileo_eph->TOW_5
                               << ", GALILEO Week Number =" << galileo_eph->WN_5
                               << " and Ephemeris IOD = " << galileo_eph->IOD_ephemeris;
                    // update/insert new ephemeris record to the global ephemeris map
                    d_ls_pvt->galileo_ephemeris_map[galileo_eph->i_satellite_PRN] = *galileo_eph;
                }
            else if (pmt::any_ref(msg).type() == typeid(std::shared_ptr<Galileo_Iono>))
                {
                    // ### Galileo IONO ###
                    std::shared_ptr<Galileo_Iono> galileo_iono;
                    galileo_iono = boost::any_cast<std::shared_ptr<Galileo_Iono>>(pmt::any_ref(msg));
                    d_ls_pvt->galileo_iono = *galileo_iono;
                    DLOG(INFO) << "New IONO record has arrived ";
                }
            else if (pmt::any_ref(msg).type() == typeid(std::shared_ptr<Galileo_Utc_Model>))
                {
                    // ### Galileo UTC MODEL ###
                    std::shared_ptr<Galileo_Utc_Model> galileo_utc_model;
                    galileo_utc_model = boost::any_cast<std::shared_ptr<Galileo_Utc_Model>>(pmt::any_ref(msg));
                    d_ls_pvt->galileo_utc_model = *galileo_utc_model;
                    DLOG(INFO) << "New UTC record has arrived ";
                }
            else if (pmt::any_ref(msg).type() == typeid(std::shared_ptr<Galileo_Almanac>))
                {
                    // ### Galileo Almanac ###
                    std::shared_ptr<Galileo_Almanac> galileo_almanac;
                    galileo_almanac = boost::any_cast<std::shared_ptr<Galileo_Almanac>>(pmt::any_ref(msg));
                    // update/insert new ephemeris record to the global ephemeris map
                    d_ls_pvt->galileo_almanac = *galileo_almanac;
                    DLOG(INFO) << "New Galileo Almanac has arrived ";
                }

            // **************** GLONASS GNAV Telemetry **************************
            else if (pmt::any_ref(msg).type() == typeid(std::shared_ptr<Glonass_Gnav_Ephemeris>))
                {
                    // ### GLONASS GNAV EPHEMERIS ###
                    std::shared_ptr<Glonass_Gnav_Ephemeris> glonass_gnav_eph;
                    glonass_gnav_eph = boost::any_cast<std::shared_ptr<Glonass_Gnav_Ephemeris>>(pmt::any_ref(msg));
                    // TODO Add GLONASS with gps week number and tow,
                    // insert new ephemeris record
                    DLOG(INFO) << "GLONASS GNAV New Ephemeris record inserted in global map with TOW =" << glonass_gnav_eph->d_TOW
                               << ", Week Number =" << glonass_gnav_eph->d_WN
                               << " and Ephemeris IOD in UTC = " << glonass_gnav_eph->compute_GLONASS_time(glonass_gnav_eph->d_t_b)
                               << " from SV = " << glonass_gnav_eph->i_satellite_slot_number;
                    // update/insert new ephemeris record to the global ephemeris map
                    d_ls_pvt->glonass_gnav_ephemeris_map[glonass_gnav_eph->i_satellite_PRN] = *glonass_gnav_eph;
                }
            else if (pmt::any_ref(msg).type() == typeid(std::shared_ptr<Glonass_Gnav_Utc_Model>))
                {
                    // ### GLONASS GNAV UTC MODEL ###
                    std::shared_ptr<Glonass_Gnav_Utc_Model> glonass_gnav_utc_model;
                    glonass_gnav_utc_model = boost::any_cast<std::shared_ptr<Glonass_Gnav_Utc_Model>>(pmt::any_ref(msg));
                    d_ls_pvt->glonass_gnav_utc_model = *glonass_gnav_utc_model;
                    DLOG(INFO) << "New GLONASS GNAV UTC record has arrived ";
                }
            else if (pmt::any_ref(msg).type() == typeid(std::shared_ptr<Glonass_Gnav_Almanac>))
                {
                    // ### GLONASS GNAV Almanac ###
                    std::shared_ptr<Glonass_Gnav_Almanac> glonass_gnav_almanac;
                    glonass_gnav_almanac = boost::any_cast<std::shared_ptr<Glonass_Gnav_Almanac>>(pmt::any_ref(msg));
                    d_ls_pvt->glonass_gnav_almanac = *glonass_gnav_almanac;
                    DLOG(INFO) << "New GLONASS GNAV Almanac has arrived "
                               << ", GLONASS GNAV Slot Number =" << glonass_gnav_almanac->d_n_A;
                }
            // ************* BEIDOU telemetry *****************
            if (pmt::any_ref(msg).type() == typeid(std::shared_ptr<Beidou_Ephemeris>))
                {
                    // ### BEIDOU EPHEMERIS ###
                    std::shared_ptr<Beidou_Ephemeris> beidou_eph;
                    beidou_eph = boost::any_cast<std::shared_ptr<Beidou_Ephemeris>>(pmt::any_ref(msg));
                    DLOG(INFO) << "Ephemeris record has arrived from SAT ID "
                               << beidou_eph->i_satellite_PRN << " (Block "
                               << beidou_eph->satelliteBlock[beidou_eph->i_satellite_PRN] << ")"
                               << "inserted with Toe=" << beidou_eph->d_Toe << " and BEIDOU Week="
                               << beidou_eph->i_BEIDOU_week;
                    // update/insert new ephemeris record to the global ephemeris map
                    d_ls_pvt->beidou_ephemeris_map[beidou_eph->i_satellite_PRN] = *beidou_eph;
                }
            else if (pmt::any_ref(msg).type() == typeid(std::shared_ptr<Beidou_Iono>))
                {
                    // ### BEIDOU IONO ###
                    std::shared_ptr<Beidou_Iono> beidou_iono;
                    beidou_iono = boost::any_cast<std::shared_ptr<Beidou_Iono>>(pmt::any_ref(msg));
                    d_ls_pvt->beidou_iono = *beidou_iono;
                    DLOG(INFO) << "New IONO record has arrived ";
                }
            else if (pmt::any_ref(msg).type() == typeid(std::shared_ptr<Beidou_Utc_Model>))
                {
                    // ### BEIDOU UTC MODEL ###
                    std::shared_ptr<Beidou_Utc_Model> beidou_utc_model;
                    beidou_utc_model = boost::any_cast<std::shared_ptr<Beidou_Utc_Model>>(pmt::any_ref(msg));
                    d_ls_pvt->beidou_utc_model = *beidou_utc_model;
                    DLOG(INFO) << "New UTC record has arrived ";
                }

            else
                {
                    LOG(WARNING) << "msg_handler_telemetry unknown object type!";
                }
        }
    catch (boost::bad_any_cast& e)
        {
            LOG(WARNING) << "msg_handler_telemetry Bad any cast!";
        }
}


std::map<int, Gps_Ephemeris> rtklib_pvt_cc::get_GPS_L1_ephemeris_map()
{
    return d_ls_pvt->gps_ephemeris_map;
}


rtklib_pvt_cc::rtklib_pvt_cc(uint32_t nchannels,
    bool dump,
    std::string dump_filename,
    int32_t output_rate_ms,
    int32_t display_rate_ms,
    bool flag_nmea_tty_port,
    std::string nmea_dump_filename,
    std::string nmea_dump_devname,
    int32_t rinex_version,
    int32_t rinexobs_rate_ms,
    int32_t rinexnav_rate_ms,
    bool flag_rtcm_server,
    bool flag_rtcm_tty_port,
    uint16_t rtcm_tcp_port,
    uint16_t rtcm_station_id,
    std::map<int, int> rtcm_msg_rate_ms,
    std::string rtcm_dump_devname,
    const uint32_t type_of_receiver,
    rtk_t& rtk) : gr::sync_block("rtklib_pvt_cc",
                      gr::io_signature::make(nchannels, nchannels, sizeof(Gnss_Synchro)),
                      gr::io_signature::make(0, 0, 0))
{
    d_output_rate_ms = output_rate_ms;
    d_display_rate_ms = display_rate_ms;
    d_dump = dump;
    d_nchannels = nchannels;
    d_dump_filename = dump_filename;
    std::string dump_ls_pvt_filename = dump_filename;
    type_of_rx = type_of_receiver;

    // GPS Ephemeris data message port in
    this->message_port_register_in(pmt::mp("telemetry"));
    this->set_msg_handler(pmt::mp("telemetry"), boost::bind(&rtklib_pvt_cc::msg_handler_telemetry, this, _1));

    // initialize kml_printer
    std::string kml_dump_filename;
    kml_dump_filename = d_dump_filename;
    d_kml_dump = std::make_shared<Kml_Printer>();
    d_kml_dump->set_headers(kml_dump_filename);

    // initialize gpx_printer
    std::string gpx_dump_filename;
    gpx_dump_filename = d_dump_filename;
    d_gpx_dump = std::make_shared<Gpx_Printer>();
    d_gpx_dump->set_headers(gpx_dump_filename);

    // initialize geojson_printer
    std::string geojson_dump_filename;
    geojson_dump_filename = d_dump_filename;
    d_geojson_printer = std::make_shared<GeoJSON_Printer>();
    d_geojson_printer->set_headers(geojson_dump_filename);

    // initialize nmea_printer
    d_nmea_printer = std::make_shared<Nmea_Printer>(nmea_dump_filename, flag_nmea_tty_port, nmea_dump_devname);

    // initialize rtcm_printer
    std::string rtcm_dump_filename;
    rtcm_dump_filename = d_dump_filename;
    d_rtcm_printer = std::make_shared<Rtcm_Printer>(rtcm_dump_filename, flag_rtcm_server, flag_rtcm_tty_port, rtcm_tcp_port, rtcm_station_id, rtcm_dump_devname);
    if (rtcm_msg_rate_ms.find(1019) != rtcm_msg_rate_ms.end())
        {
            d_rtcm_MT1019_rate_ms = rtcm_msg_rate_ms[1019];
        }
    else
        {
            d_rtcm_MT1019_rate_ms = bc::lcm(5000, d_output_rate_ms);  // default value if not set
        }
    if (rtcm_msg_rate_ms.find(1020) != rtcm_msg_rate_ms.end())
        {
            d_rtcm_MT1020_rate_ms = rtcm_msg_rate_ms[1020];
        }
    else
        {
            d_rtcm_MT1020_rate_ms = bc::lcm(5000, d_output_rate_ms);  // default value if not set
        }
    if (rtcm_msg_rate_ms.find(1045) != rtcm_msg_rate_ms.end())
        {
            d_rtcm_MT1045_rate_ms = rtcm_msg_rate_ms[1045];
        }
    else
        {
            d_rtcm_MT1045_rate_ms = bc::lcm(5000, d_output_rate_ms);  // default value if not set
        }
    if (rtcm_msg_rate_ms.find(1077) != rtcm_msg_rate_ms.end())  // whatever between 1071 and 1077
        {
            d_rtcm_MT1077_rate_ms = rtcm_msg_rate_ms[1077];
        }
    else
        {
            d_rtcm_MT1077_rate_ms = bc::lcm(1000, d_output_rate_ms);  // default value if not set
        }
    if (rtcm_msg_rate_ms.find(1087) != rtcm_msg_rate_ms.end())  // whatever between 1081 and 1087
        {
            d_rtcm_MT1087_rate_ms = rtcm_msg_rate_ms[1087];
        }
    else
        {
            d_rtcm_MT1087_rate_ms = bc::lcm(1000, d_output_rate_ms);  // default value if not set
        }
    if (rtcm_msg_rate_ms.find(1097) != rtcm_msg_rate_ms.end())  // whatever between 1091 and 1097
        {
            d_rtcm_MT1097_rate_ms = rtcm_msg_rate_ms[1097];
            d_rtcm_MSM_rate_ms = rtcm_msg_rate_ms[1097];
        }
    else
        {
            d_rtcm_MT1097_rate_ms = bc::lcm(1000, d_output_rate_ms);  // default value if not set
            d_rtcm_MSM_rate_ms = bc::lcm(1000, d_output_rate_ms);     // default value if not set
        }
    b_rtcm_writing_started = false;

    // initialize RINEX printer
    b_rinex_header_written = false;
    b_rinex_header_updated = false;
    d_rinex_version = rinex_version;
    rp = std::make_shared<Rinex_Printer>(d_rinex_version);
    d_rinexobs_rate_ms = rinexobs_rate_ms;
    d_rinexnav_rate_ms = rinexnav_rate_ms;

    dump_ls_pvt_filename.append("_pvt.dat");

    d_ls_pvt = std::make_shared<rtklib_solver>(static_cast<int32_t>(nchannels), dump_ls_pvt_filename, d_dump, rtk);
    d_ls_pvt->set_averaging_depth(1);

    d_rx_time = 0.0;

    d_last_status_print_seg = 0;


    // Create Sys V message queue
    first_fix = true;
    sysv_msg_key = 1101;
    int msgflg = IPC_CREAT | 0666;
    if ((sysv_msqid = msgget(sysv_msg_key, msgflg)) == -1)
        {
            std::cout << "GNSS-SDR can not create message queues!" << std::endl;
            throw new std::exception();
        }
    start = std::chrono::system_clock::now();
}


rtklib_pvt_cc::~rtklib_pvt_cc()
{
    msgctl(sysv_msqid, IPC_RMID, NULL);

    // save GPS L2CM ephemeris to XML file
    std::string file_name = "gps_cnav_ephemeris.xml";
    if (d_ls_pvt->gps_cnav_ephemeris_map.empty() == false)
        {
            std::ofstream ofs;
            try
                {
                    ofs.open(file_name.c_str(), std::ofstream::trunc | std::ofstream::out);
                    boost::archive::xml_oarchive xml(ofs);
                    xml << boost::serialization::make_nvp("GNSS-SDR_cnav_ephemeris_map", d_ls_pvt->gps_cnav_ephemeris_map);
                    LOG(INFO) << "Saved GPS L2CM or L5 Ephemeris map data";
                }
            catch (std::exception& e)
                {
                    LOG(WARNING) << e.what();
                }
        }
    else
        {
            LOG(INFO) << "Failed to save GPS L2CM or L5 Ephemeris, map is empty";
        }

    // save GPS L1 CA ephemeris to XML file
    file_name = "gps_ephemeris.xml";
    if (d_ls_pvt->gps_ephemeris_map.empty() == false)
        {
            std::ofstream ofs;
            try
                {
                    ofs.open(file_name.c_str(), std::ofstream::trunc | std::ofstream::out);
                    boost::archive::xml_oarchive xml(ofs);
                    xml << boost::serialization::make_nvp("GNSS-SDR_ephemeris_map", d_ls_pvt->gps_ephemeris_map);
                    LOG(INFO) << "Saved GPS L1 CA Ephemeris map data";
                }
            catch (const std::exception& e)
                {
                    LOG(WARNING) << e.what();
                }
        }
    else
        {
            LOG(INFO) << "Failed to save GPS L1 CA Ephemeris, map is empty";
        }

    // save Galileo E1 ephemeris to XML file
    file_name = "gal_ephemeris.xml";
    if (d_ls_pvt->galileo_ephemeris_map.empty() == false)
        {
            std::ofstream ofs;
            try
                {
                    ofs.open(file_name.c_str(), std::ofstream::trunc | std::ofstream::out);
                    boost::archive::xml_oarchive xml(ofs);
                    xml << boost::serialization::make_nvp("GNSS-SDR_gal_ephemeris_map", d_ls_pvt->galileo_ephemeris_map);
                    LOG(INFO) << "Saved Galileo E1 Ephemeris map data";
                }
            catch (const std::exception& e)
                {
                    LOG(WARNING) << e.what();
                }
        }
    else
        {
            LOG(INFO) << "Failed to save Galileo E1 Ephemeris, map is empty";
        }

    // save GLONASS GNAV ephemeris to XML file
    file_name = "eph_GLONASS_GNAV.xml";
    if (d_ls_pvt->glonass_gnav_ephemeris_map.empty() == false)
        {
            std::ofstream ofs;
            try
                {
                    ofs.open(file_name.c_str(), std::ofstream::trunc | std::ofstream::out);
                    boost::archive::xml_oarchive xml(ofs);
                    xml << boost::serialization::make_nvp("GNSS-SDR_gnav_ephemeris_map", d_ls_pvt->glonass_gnav_ephemeris_map);
                    LOG(INFO) << "Saved GLONASS GNAV Ephemeris map data";
                }
            catch (std::exception& e)
                {
                    LOG(WARNING) << e.what();
                }
        }
    else
        {
            LOG(INFO) << "Failed to save GLONASS GNAV Ephemeris, map is empty";
        }

    // Save GPS UTC model parameters
    file_name = "gps_utc_model.xml";
    if (d_ls_pvt->gps_utc_model.valid)
        {
            std::ofstream ofs;
            try
                {
                    ofs.open(file_name.c_str(), std::ofstream::trunc | std::ofstream::out);
                    boost::archive::xml_oarchive xml(ofs);
                    xml << boost::serialization::make_nvp("GNSS-SDR_utc_model", d_ls_pvt->gps_utc_model);
                    LOG(INFO) << "Saved GPS UTC model parameters";
                }
            catch (std::exception& e)
                {
                    LOG(WARNING) << e.what();
                }
        }
    else
        {
            LOG(INFO) << "Failed to save GPS UTC model parameters, not valid data";
        }

    // Save Galileo UTC model parameters
    file_name = "gal_utc_model.xml";
    if (d_ls_pvt->galileo_utc_model.Delta_tLS_6 != 0.0)
        {
            std::ofstream ofs;
            try
                {
                    ofs.open(file_name.c_str(), std::ofstream::trunc | std::ofstream::out);
                    boost::archive::xml_oarchive xml(ofs);
                    xml << boost::serialization::make_nvp("GNSS-SDR_gal_utc_model", d_ls_pvt->galileo_utc_model);
                    LOG(INFO) << "Saved Galileo UTC model parameters";
                }
            catch (std::exception& e)
                {
                    LOG(WARNING) << e.what();
                }
        }
    else
        {
            LOG(INFO) << "Failed to save Galileo UTC model parameters, not valid data";
        }

    // Save GPS CNAV UTC model parameters
    file_name = "gps_cnav_utc_model.xml";
    if (d_ls_pvt->gps_cnav_utc_model.valid)
        {
            std::ofstream ofs;
            try
                {
                    ofs.open(file_name.c_str(), std::ofstream::trunc | std::ofstream::out);
                    boost::archive::xml_oarchive xml(ofs);
                    xml << boost::serialization::make_nvp("GNSS-SDR_cnav_utc_model", d_ls_pvt->gps_cnav_utc_model);
                    LOG(INFO) << "Saved GPS CNAV UTC model parameters";
                }
            catch (std::exception& e)
                {
                    LOG(WARNING) << e.what();
                }
        }
    else
        {
            LOG(INFO) << "Failed to save GPS CNAV UTC model parameters, not valid data";
        }

    // save GLONASS GNAV ephemeris to XML file
    file_name = "glo_gnav_ephemeris.xml";
    if (d_ls_pvt->glonass_gnav_ephemeris_map.empty() == false)
        {
            std::ofstream ofs;
            try
                {
                    ofs.open(file_name.c_str(), std::ofstream::trunc | std::ofstream::out);
                    boost::archive::xml_oarchive xml(ofs);
                    xml << boost::serialization::make_nvp("GNSS-SDR_gnav_ephemeris_map", d_ls_pvt->glonass_gnav_ephemeris_map);
                    LOG(INFO) << "Saved GLONASS GNAV ephemeris map data";
                }
            catch (std::exception& e)
                {
                    LOG(WARNING) << e.what();
                }
        }
    else
        {
            LOG(INFO) << "Failed to save GLONASS GNAV ephemeris, map is empty";
        }

<<<<<<< HEAD
    // save GLONASS UTC model parameters to XML file
    file_name = "glo_utc_model.xml";
    if (d_ls_pvt->glonass_gnav_utc_model.valid)
=======

    // save Beidou B1I ephemeris to XML file
    file_name = "eph_BEIDOU_b1I.xml";

    if (d_ls_pvt->beidou_ephemeris_map.size() > 0)
        {
            try
                {
                    std::ofstream ofs(file_name.c_str(), std::ofstream::trunc | std::ofstream::out);
                    boost::archive::xml_oarchive xml(ofs);
                    xml << boost::serialization::make_nvp("GNSS-SDR_ephemeris_map", d_ls_pvt->beidou_ephemeris_map);
                    ofs.close();
                    LOG(INFO) << "Saved BEIDOU Ephemeris map data";
                }
            catch (std::exception& e)
                {
                    LOG(WARNING) << e.what();
                }
        }
    else
        {
            LOG(WARNING) << "Failed to save BEIDOU Ephemeris, map is empty";
        }


    if (d_dump_file.is_open() == true)
>>>>>>> fc98fa6a
        {
            std::ofstream ofs;
            try
                {
                    ofs.open(file_name.c_str(), std::ofstream::trunc | std::ofstream::out);
                    boost::archive::xml_oarchive xml(ofs);
                    xml << boost::serialization::make_nvp("GNSS-SDR_gnav_utc_model", d_ls_pvt->glonass_gnav_utc_model);
                    LOG(INFO) << "Saved GLONASS UTC model parameters";
                }
            catch (std::exception& e)
                {
                    LOG(WARNING) << e.what();
                }
        }
    else
        {
            LOG(INFO) << "Failed to save GLONASS GNAV ephemeris, not valid data";
        }
}


bool rtklib_pvt_cc::observables_pairCompare_min(const std::pair<int, Gnss_Synchro>& a, const std::pair<int, Gnss_Synchro>& b)
{
    return (a.second.Pseudorange_m) < (b.second.Pseudorange_m);
}


bool rtklib_pvt_cc::send_sys_v_ttff_msg(ttff_msgbuf ttff)
{
    // Fill Sys V message structures
    int msgsend_size;
    ttff_msgbuf msg;
    msg.ttff = ttff.ttff;
    msgsend_size = sizeof(msg.ttff);
    msg.mtype = 1;  //  default message ID

    // SEND SOLUTION OVER A MESSAGE QUEUE
    // non-blocking Sys V message send
    msgsnd(sysv_msqid, &msg, msgsend_size, IPC_NOWAIT);
    return true;
}


bool rtklib_pvt_cc::save_gnss_synchro_map_xml(const std::string file_name)
{
    if (gnss_observables_map.empty() == false)
        {
            std::ofstream ofs;
            try
                {
                    ofs.open(file_name.c_str(), std::ofstream::trunc | std::ofstream::out);
                    boost::archive::xml_oarchive xml(ofs);
                    xml << boost::serialization::make_nvp("GNSS-SDR_gnss_synchro_map", gnss_observables_map);
                    LOG(INFO) << "Saved gnss_sychro map data";
                }
            catch (std::exception& e)
                {
                    LOG(WARNING) << e.what();
                    return false;
                }
            return true;
        }
    else
        {
            LOG(WARNING) << "Failed to save gnss_synchro, map is empty";
            return false;
        }
}


bool rtklib_pvt_cc::load_gnss_synchro_map_xml(const std::string file_name)
{
    // load from xml (boost serialize)
    std::ifstream ifs;
    try
        {
            ifs.open(file_name.c_str(), std::ifstream::binary | std::ifstream::in);
            boost::archive::xml_iarchive xml(ifs);
            gnss_observables_map.clear();
            xml >> boost::serialization::make_nvp("GNSS-SDR_gnss_synchro_map", gnss_observables_map);
            //std::cout << "Loaded gnss_synchro map data with " << gnss_synchro_map.size() << " pseudoranges" << std::endl;
        }
    catch (std::exception& e)
        {
            std::cout << e.what() << "File: " << file_name;
            return false;
        }
    return true;
}


int rtklib_pvt_cc::work(int noutput_items, gr_vector_const_void_star& input_items,
    gr_vector_void_star& output_items __attribute__((unused)))
{
    for (int32_t epoch = 0; epoch < noutput_items; epoch++)
        {
            bool flag_display_pvt = false;
            bool flag_compute_pvt_output = false;
            bool flag_write_RTCM_1019_output = false;
            bool flag_write_RTCM_1020_output = false;
            bool flag_write_RTCM_1045_output = false;
            bool flag_write_RTCM_MSM_output = false;
            bool flag_write_RINEX_obs_output = false;
            bool flag_write_RINEX_nav_output = false;
            uint32_t gps_channel = 0;
            uint32_t gal_channel = 0;
            uint32_t glo_channel = 0;

            gnss_observables_map.clear();
            const Gnss_Synchro** in = reinterpret_cast<const Gnss_Synchro**>(&input_items[0]);  // Get the input buffer pointer
            // ############ 1. READ PSEUDORANGES ####
            for (uint32_t i = 0; i < d_nchannels; i++)
                {
                    if (in[i][epoch].Flag_valid_pseudorange)
                        {
                            std::map<int, Gps_Ephemeris>::const_iterator tmp_eph_iter_gps = d_ls_pvt->gps_ephemeris_map.find(in[i][epoch].PRN);
                            std::map<int, Galileo_Ephemeris>::const_iterator tmp_eph_iter_gal = d_ls_pvt->galileo_ephemeris_map.find(in[i][epoch].PRN);
                            std::map<int, Gps_CNAV_Ephemeris>::const_iterator tmp_eph_iter_cnav = d_ls_pvt->gps_cnav_ephemeris_map.find(in[i][epoch].PRN);
                            std::map<int, Glonass_Gnav_Ephemeris>::const_iterator tmp_eph_iter_glo_gnav = d_ls_pvt->glonass_gnav_ephemeris_map.find(in[i][epoch].PRN);
                            std::map<int, Beidou_Ephemeris>::const_iterator tmp_eph_iter_bds = d_ls_pvt->beidou_ephemeris_map.find(in[i][epoch].PRN);
                            if (((tmp_eph_iter_gps->second.i_satellite_PRN == in[i][epoch].PRN) and (std::string(in[i][epoch].Signal).compare("1C") == 0)) or ((tmp_eph_iter_cnav->second.i_satellite_PRN == in[i][epoch].PRN) and (std::string(in[i][epoch].Signal).compare("2S") == 0)) or ((tmp_eph_iter_gal->second.i_satellite_PRN == in[i][epoch].PRN) and (std::string(in[i][epoch].Signal).compare("1B") == 0)) or ((tmp_eph_iter_gal->second.i_satellite_PRN == in[i][epoch].PRN) and (std::string(in[i][epoch].Signal).compare("5X") == 0)) or ((tmp_eph_iter_glo_gnav->second.i_satellite_PRN == in[i][epoch].PRN) and (std::string(in[i][epoch].Signal).compare("1G") == 0)) or ((tmp_eph_iter_glo_gnav->second.i_satellite_PRN == in[i][epoch].PRN) and (std::string(in[i][epoch].Signal).compare("2G") == 0)) or ((tmp_eph_iter_cnav->second.i_satellite_PRN == in[i][epoch].PRN) and (std::string(in[i][epoch].Signal).compare("L5") == 0)) or ((tmp_eph_iter_bds->second.i_satellite_PRN == in[i][epoch].PRN) and (std::string(in[i][epoch].Signal).compare("B1") == 0)))
                                {
                                    // store valid observables in a map.
                                    gnss_observables_map.insert(std::pair<int, Gnss_Synchro>(i, in[i][epoch]));
                                }
                            try
                                {
                                    if (d_ls_pvt->gps_ephemeris_map.empty() == false)
                                        {
                                            if (tmp_eph_iter_gps != d_ls_pvt->gps_ephemeris_map.end())
                                                {
                                                    d_rtcm_printer->lock_time(d_ls_pvt->gps_ephemeris_map.find(in[i][epoch].PRN)->second, in[i][epoch].RX_time, in[i][epoch]);  // keep track of locking time
                                                }
                                        }
                                    if (d_ls_pvt->galileo_ephemeris_map.empty() == false)
                                        {
                                            if (tmp_eph_iter_gal != d_ls_pvt->galileo_ephemeris_map.end())
                                                {
                                                    d_rtcm_printer->lock_time(d_ls_pvt->galileo_ephemeris_map.find(in[i][epoch].PRN)->second, in[i][epoch].RX_time, in[i][epoch]);  // keep track of locking time
                                                }
                                        }
                                    if (d_ls_pvt->gps_cnav_ephemeris_map.empty() == false)
                                        {
                                            if (tmp_eph_iter_cnav != d_ls_pvt->gps_cnav_ephemeris_map.end())
                                                {
                                                    d_rtcm_printer->lock_time(d_ls_pvt->gps_cnav_ephemeris_map.find(in[i][epoch].PRN)->second, in[i][epoch].RX_time, in[i][epoch]);  // keep track of locking time
                                                }
                                        }
                                    if (d_ls_pvt->glonass_gnav_ephemeris_map.empty() == false)
                                        {
                                            if (tmp_eph_iter_glo_gnav != d_ls_pvt->glonass_gnav_ephemeris_map.end())
                                                {
                                                    d_rtcm_printer->lock_time(d_ls_pvt->glonass_gnav_ephemeris_map.find(in[i][epoch].PRN)->second, in[i][epoch].RX_time, in[i][epoch]);  // keep track of locking time
                                                }
                                        }
/*                                    if (d_ls_pvt->beidou_ephemeris_map.size() > 0)
                                        {
                                            if (tmp_eph_iter_bds != d_ls_pvt->beidou_ephemeris_map.end())
                                                {
                                                    d_rtcm_printer->lock_time(d_ls_pvt->beidou_ephemeris_map.find(in[i][epoch].PRN)->second, in[i][epoch].RX_time, in[i][epoch]);  // keep track of locking time
                                                }
                                        }
*/
                                }
                            catch (const boost::exception& ex)
                                {
                                    std::cout << "RTCM boost exception: " << boost::diagnostic_information(ex) << std::endl;
                                    LOG(ERROR) << "RTCM boost exception: " << boost::diagnostic_information(ex);
                                }
                            catch (const std::exception& ex)
                                {
                                    std::cout << "RTCM std exception: " << ex.what() << std::endl;
                                    LOG(ERROR) << "RTCM std exception: " << ex.what();
                                }
                        }
                }

            // ############ 2 COMPUTE THE PVT ################################
            if (gnss_observables_map.empty() == false)
                {
                    double current_RX_time = gnss_observables_map.begin()->second.RX_time;
                    uint32_t current_RX_time_ms = static_cast<uint32_t>(current_RX_time * 1000.0);
                    if (current_RX_time_ms % d_output_rate_ms == 0)
                        {
                            flag_compute_pvt_output = true;
                            d_rx_time = current_RX_time;
                            // std::cout.precision(17);
                            // std::cout << "current_RX_time: " << current_RX_time << " map time: " << gnss_observables_map.begin()->second.RX_time << std::endl;
                        }

                    // compute on the fly PVT solution
                    if (flag_compute_pvt_output == true)
                        {
                            // receiver clock correction is disabled to be coherent with the RINEX and RTCM standard
                            // std::cout << TEXT_RED << "(internal) accumulated RX clock offset: " << d_ls_pvt->get_time_offset_s() << "[s]" << TEXT_RESET << std::endl;
                            // for (std::map<int, Gnss_Synchro>::iterator it = gnss_observables_map.begin(); it != gnss_observables_map.end(); ++it)
                            //    {
                            // todo: check if it has effect to correct the receiver time for the internal pvt solution
                            // take into account that the RINEX obs with the RX time (integer ms) CAN NOT be corrected to keep the coherence in obs time
                            //        it->second.Pseudorange_m = it->second.Pseudorange_m - d_ls_pvt->get_time_offset_s() * GPS_C_m_s;
                            //    }


                            if (d_ls_pvt->get_PVT(gnss_observables_map, false))
                                {
                                    //Optional debug code: export observables snapshot for rtklib unit testing
                                    //std::cout << "step 1: save gnss_synchro map" << std::endl;
                                    //save_gnss_synchro_map_xml("./gnss_synchro_map.xml");
                                    //getchar(); //stop the execution
                                    //end debug

                                    if (current_RX_time_ms % d_display_rate_ms == 0)
                                        {
                                            flag_display_pvt = true;
                                        }
                                    if (current_RX_time_ms % d_rtcm_MT1019_rate_ms == 0 and d_rtcm_MT1019_rate_ms != 0)  // allows deactivating messages by setting rate = 0
                                        {
                                            flag_write_RTCM_1019_output = true;
                                        }
                                    if (current_RX_time_ms % d_rtcm_MT1020_rate_ms == 0 and d_rtcm_MT1020_rate_ms != 0)  // allows deactivating messages by setting rate = 0
                                        {
                                            flag_write_RTCM_1020_output = true;
                                        }
                                    if (current_RX_time_ms % d_rtcm_MT1045_rate_ms == 0 and d_rtcm_MT1045_rate_ms != 0)
                                        {
                                            flag_write_RTCM_1045_output = true;
                                        }
                                    // TODO: RTCM 1077, 1087 and 1097 are not used, so, disable the output rates
                                    // if (current_RX_time_ms % d_rtcm_MT1077_rate_ms==0 and d_rtcm_MT1077_rate_ms != 0)
                                    //     {
                                    //         last_RTCM_1077_output_time = current_RX_time;
                                    //     }
                                    // if (current_RX_time_ms % d_rtcm_MT1087_rate_ms==0 and d_rtcm_MT1087_rate_ms != 0)
                                    //     {
                                    //         last_RTCM_1087_output_time = current_RX_time;
                                    //     }
                                    // if (current_RX_time_ms % d_rtcm_MT1097_rate_ms==0 and d_rtcm_MT1097_rate_ms != 0)
                                    //     {
                                    //         last_RTCM_1097_output_time = current_RX_time;
                                    //     }

                                    if (current_RX_time_ms % d_rtcm_MSM_rate_ms == 0 and d_rtcm_MSM_rate_ms != 0)
                                        {
                                            flag_write_RTCM_MSM_output = true;
                                        }
                                    if (current_RX_time_ms % static_cast<uint32_t>(d_rinexobs_rate_ms) == 0)
                                        {
                                            flag_write_RINEX_obs_output = true;
                                        }

                                    if (current_RX_time_ms % static_cast<uint32_t>(d_rinexnav_rate_ms) == 0)
                                        {
                                            flag_write_RINEX_nav_output = true;
                                        }

                                    if (first_fix == true)
                                        {
                                            std::cout << "First position fix at " << boost::posix_time::to_simple_string(d_ls_pvt->get_position_UTC_time())
                                                      << " UTC is Lat = " << d_ls_pvt->get_latitude() << " [deg], Long = " << d_ls_pvt->get_longitude()
                                                      << " [deg], Height= " << d_ls_pvt->get_height() << " [m]" << std::endl;
                                            ttff_msgbuf ttff;
                                            ttff.mtype = 1;
                                            end = std::chrono::system_clock::now();
                                            std::chrono::duration<double> elapsed_seconds = end - start;
                                            ttff.ttff = elapsed_seconds.count();
                                            send_sys_v_ttff_msg(ttff);
                                            first_fix = false;
                                        }
                                    d_kml_dump->print_position(d_ls_pvt, false);
                                    d_gpx_dump->print_position(d_ls_pvt, false);
                                    d_geojson_printer->print_position(d_ls_pvt, false);
                                    d_nmea_printer->Print_Nmea_Line(d_ls_pvt, false);

                                    /*
                                     *   TYPE  |  RECEIVER
                                     *     0   |  Unknown
                                     *     1   |  GPS L1 C/A
                                     *     2   |  GPS L2C
                                     *     3   |  GPS L5
                                     *     4   |  Galileo E1B
                                     *     5   |  Galileo E5a
                                     *     6   |  Galileo E5b
                                     *     7   |  GPS L1 C/A + GPS L2C
                                     *     8   |  GPS L1 C/A + GPS L5
                                     *     9   |  GPS L1 C/A + Galileo E1B
                                     *    10   |  GPS L1 C/A + Galileo E5a
                                     *    11   |  GPS L1 C/A + Galileo E5b
                                     *    12   |  Galileo E1B + GPS L2C
                                     *    13   |  Galileo E1B + GPS L5
                                     *    14   |  Galileo E1B + Galileo E5a
                                     *    15   |  Galileo E1B + Galileo E5b
                                     *    16   |  GPS L2C + GPS L5
                                     *    17   |  GPS L2C + Galileo E5a
                                     *    18   |  GPS L2C + Galileo E5b
                                     *    19   |  GPS L5 + Galileo E5a
                                     *    20   |  GPS L5 + Galileo E5b
                                     *    21   |  GPS L1 C/A + Galileo E1B + GPS L2C
                                     *    22   |  GPS L1 C/A + Galileo E1B + GPS L5
                                     *    23   |  GLONASS L1 C/A
                                     *    24   |  GLONASS L2 C/A
                                     *    25   |  GLONASS L1 C/A + GLONASS L2 C/A
                                     *    26   |  GPS L1 C/A + GLONASS L1 C/A
                                     *    27   |  Galileo E1B + GLONASS L1 C/A
                                     *    28   |  GPS L2C + GLONASS L1 C/A
                                     *    29   |  GPS L1 C/A + GLONASS L2 C/A
                                     *    30   |  Galileo E1B + GLONASS L2 C/A
                                     *    31   |  GPS L2C + GLONASS L2 C/A
                                     *    32   |  Beidou B1I
                                     */

                                    // ####################### RINEX FILES #################

                                    std::map<int, Galileo_Ephemeris>::const_iterator galileo_ephemeris_iter;
                                    std::map<int, Gps_Ephemeris>::const_iterator gps_ephemeris_iter;
                                    std::map<int, Gps_CNAV_Ephemeris>::const_iterator gps_cnav_ephemeris_iter;
                                    std::map<int, Glonass_Gnav_Ephemeris>::const_iterator glonass_gnav_ephemeris_iter;
                                    std::map<int, Beidou_Ephemeris>::const_iterator beidou_ephemeris_iter;

                                    std::map<int, Gnss_Synchro>::const_iterator gnss_observables_iter;

                                    if (!b_rinex_header_written)  //  & we have utc data in nav message!
                                        {
                                            galileo_ephemeris_iter = d_ls_pvt->galileo_ephemeris_map.cbegin();
                                            gps_ephemeris_iter = d_ls_pvt->gps_ephemeris_map.cbegin();
                                            gps_cnav_ephemeris_iter = d_ls_pvt->gps_cnav_ephemeris_map.cbegin();
                                            glonass_gnav_ephemeris_iter = d_ls_pvt->glonass_gnav_ephemeris_map.cbegin();
                                            beidou_ephemeris_iter = d_ls_pvt->beidou_ephemeris_map.cbegin();

                                            if (type_of_rx == 1)  // GPS L1 C/A only
                                                {
                                                    if (gps_ephemeris_iter != d_ls_pvt->gps_ephemeris_map.cend())
                                                        {
                                                            rp->rinex_obs_header(rp->obsFile, gps_ephemeris_iter->second, d_rx_time);
                                                            rp->rinex_nav_header(rp->navFile, d_ls_pvt->gps_iono, d_ls_pvt->gps_utc_model);
                                                            b_rinex_header_written = true;  // do not write header anymore
                                                        }
                                                }
                                            if (type_of_rx == 2)  // GPS L2C only
                                                {
                                                    if (gps_cnav_ephemeris_iter != d_ls_pvt->gps_cnav_ephemeris_map.cend())
                                                        {
                                                            rp->rinex_obs_header(rp->obsFile, gps_cnav_ephemeris_iter->second, d_rx_time);
                                                            rp->rinex_nav_header(rp->navFile, d_ls_pvt->gps_cnav_iono, d_ls_pvt->gps_cnav_utc_model);
                                                            b_rinex_header_written = true;  // do not write header anymore
                                                        }
                                                }
                                            if (type_of_rx == 3)  // GPS L5 only
                                                {
                                                    if (gps_cnav_ephemeris_iter != d_ls_pvt->gps_cnav_ephemeris_map.cend())
                                                        {
                                                            rp->rinex_obs_header(rp->obsFile, gps_cnav_ephemeris_iter->second, d_rx_time);
                                                            rp->rinex_nav_header(rp->navFile, d_ls_pvt->gps_cnav_iono, d_ls_pvt->gps_cnav_utc_model);
                                                            b_rinex_header_written = true;  // do not write header anymore
                                                        }
                                                }
                                            if (type_of_rx == 4)  // Galileo E1B only
                                                {
                                                    if (galileo_ephemeris_iter != d_ls_pvt->galileo_ephemeris_map.cend())
                                                        {
                                                            rp->rinex_obs_header(rp->obsFile, galileo_ephemeris_iter->second, d_rx_time);
                                                            rp->rinex_nav_header(rp->navGalFile, d_ls_pvt->galileo_iono, d_ls_pvt->galileo_utc_model, d_ls_pvt->galileo_almanac);
                                                            b_rinex_header_written = true;  // do not write header anymore
                                                        }
                                                }
                                            if (type_of_rx == 5)  // Galileo E5a only
                                                {
                                                    std::string signal("5X");
                                                    if (galileo_ephemeris_iter != d_ls_pvt->galileo_ephemeris_map.cend())
                                                        {
                                                            rp->rinex_obs_header(rp->obsFile, galileo_ephemeris_iter->second, d_rx_time, signal);
                                                            rp->rinex_nav_header(rp->navGalFile, d_ls_pvt->galileo_iono, d_ls_pvt->galileo_utc_model, d_ls_pvt->galileo_almanac);
                                                            b_rinex_header_written = true;  // do not write header anymore
                                                        }
                                                }
                                            if (type_of_rx == 6)  // Galileo E5b only
                                                {
                                                    std::string signal("7X");
                                                    if (galileo_ephemeris_iter != d_ls_pvt->galileo_ephemeris_map.cend())
                                                        {
                                                            rp->rinex_obs_header(rp->obsFile, galileo_ephemeris_iter->second, d_rx_time, signal);
                                                            rp->rinex_nav_header(rp->navGalFile, d_ls_pvt->galileo_iono, d_ls_pvt->galileo_utc_model, d_ls_pvt->galileo_almanac);
                                                            b_rinex_header_written = true;  // do not write header anymore
                                                        }
                                                }
                                            if (type_of_rx == 7)  // GPS L1 C/A + GPS L2C
                                                {
                                                    if ((gps_ephemeris_iter != d_ls_pvt->gps_ephemeris_map.cend()) and (gps_cnav_ephemeris_iter != d_ls_pvt->gps_cnav_ephemeris_map.cend()))
                                                        {
                                                            rp->rinex_obs_header(rp->obsFile, gps_ephemeris_iter->second, gps_cnav_ephemeris_iter->second, d_rx_time);
                                                            rp->rinex_nav_header(rp->navFile, d_ls_pvt->gps_iono, d_ls_pvt->gps_utc_model);
                                                            b_rinex_header_written = true;  // do not write header anymore
                                                        }
                                                }

                                            if (type_of_rx == 9)  // GPS L1 C/A + Galileo E1B
                                                {
                                                    if ((galileo_ephemeris_iter != d_ls_pvt->galileo_ephemeris_map.cend()) and (gps_ephemeris_iter != d_ls_pvt->gps_ephemeris_map.cend()))
                                                        {
                                                            std::string gal_signal("1B");
                                                            rp->rinex_obs_header(rp->obsFile, gps_ephemeris_iter->second, galileo_ephemeris_iter->second, d_rx_time, gal_signal);
                                                            rp->rinex_nav_header(rp->navMixFile, d_ls_pvt->gps_iono, d_ls_pvt->gps_utc_model, d_ls_pvt->galileo_iono, d_ls_pvt->galileo_utc_model, d_ls_pvt->galileo_almanac);
                                                            b_rinex_header_written = true;  // do not write header anymore
                                                        }
                                                }
                                            if (type_of_rx == 10)  //  GPS L1 C/A + Galileo E5a
                                                {
                                                    if ((galileo_ephemeris_iter != d_ls_pvt->galileo_ephemeris_map.cend()) and (gps_ephemeris_iter != d_ls_pvt->gps_ephemeris_map.cend()))
                                                        {
                                                            std::string gal_signal("5X");
                                                            rp->rinex_obs_header(rp->obsFile, gps_ephemeris_iter->second, galileo_ephemeris_iter->second, d_rx_time, gal_signal);
                                                            rp->rinex_nav_header(rp->navMixFile, d_ls_pvt->gps_iono, d_ls_pvt->gps_utc_model, d_ls_pvt->galileo_iono, d_ls_pvt->galileo_utc_model, d_ls_pvt->galileo_almanac);
                                                            b_rinex_header_written = true;  // do not write header anymore
                                                        }
                                                }
                                            if (type_of_rx == 11)  //  GPS L1 C/A + Galileo E5b
                                                {
                                                    if ((galileo_ephemeris_iter != d_ls_pvt->galileo_ephemeris_map.cend()) and (gps_ephemeris_iter != d_ls_pvt->gps_ephemeris_map.cend()))
                                                        {
                                                            std::string gal_signal("7X");
                                                            rp->rinex_obs_header(rp->obsFile, gps_ephemeris_iter->second, galileo_ephemeris_iter->second, d_rx_time, gal_signal);
                                                            rp->rinex_nav_header(rp->navMixFile, d_ls_pvt->gps_iono, d_ls_pvt->gps_utc_model, d_ls_pvt->galileo_iono, d_ls_pvt->galileo_utc_model, d_ls_pvt->galileo_almanac);
                                                            b_rinex_header_written = true;  // do not write header anymore
                                                        }
                                                }
                                            if (type_of_rx == 14)  //  Galileo E1B + Galileo E5a
                                                {
                                                    if ((galileo_ephemeris_iter != d_ls_pvt->galileo_ephemeris_map.cend()))
                                                        {
                                                            std::string gal_signal("1B 5X");
                                                            rp->rinex_obs_header(rp->obsFile, galileo_ephemeris_iter->second, d_rx_time, gal_signal);
                                                            rp->rinex_nav_header(rp->navGalFile, d_ls_pvt->galileo_iono, d_ls_pvt->galileo_utc_model, d_ls_pvt->galileo_almanac);
                                                            b_rinex_header_written = true;  // do not write header anymore
                                                        }
                                                }
                                            if (type_of_rx == 15)  //  Galileo E1B + Galileo E5b
                                                {
                                                    if ((galileo_ephemeris_iter != d_ls_pvt->galileo_ephemeris_map.cend()))
                                                        {
                                                            std::string gal_signal("1B 7X");
                                                            rp->rinex_obs_header(rp->obsFile, galileo_ephemeris_iter->second, d_rx_time, gal_signal);
                                                            rp->rinex_nav_header(rp->navGalFile, d_ls_pvt->galileo_iono, d_ls_pvt->galileo_utc_model, d_ls_pvt->galileo_almanac);
                                                            b_rinex_header_written = true;  // do not write header anymore
                                                        }
                                                }
                                            if (type_of_rx == 23)  // GLONASS L1 C/A only
                                                {
                                                    std::string signal("1G");
                                                    if (glonass_gnav_ephemeris_iter != d_ls_pvt->glonass_gnav_ephemeris_map.cend())
                                                        {
                                                            rp->rinex_obs_header(rp->obsFile, glonass_gnav_ephemeris_iter->second, d_rx_time, signal);
                                                            rp->rinex_nav_header(rp->navGloFile, d_ls_pvt->glonass_gnav_utc_model, glonass_gnav_ephemeris_iter->second);
                                                            b_rinex_header_written = true;  // do not write header anymore
                                                        }
                                                }
                                            if (type_of_rx == 24)  // GLONASS L2 C/A only
                                                {
                                                    std::string signal("2G");
                                                    if (glonass_gnav_ephemeris_iter != d_ls_pvt->glonass_gnav_ephemeris_map.cend())
                                                        {
                                                            rp->rinex_obs_header(rp->obsFile, glonass_gnav_ephemeris_iter->second, d_rx_time, signal);
                                                            rp->rinex_nav_header(rp->navGloFile, d_ls_pvt->glonass_gnav_utc_model, glonass_gnav_ephemeris_iter->second);
                                                            b_rinex_header_written = true;  // do not write header anymore
                                                        }
                                                }
                                            if (type_of_rx == 25)  // GLONASS L1 C/A + GLONASS L2 C/A
                                                {
                                                    std::string signal("1G 2G");
                                                    if (glonass_gnav_ephemeris_iter != d_ls_pvt->glonass_gnav_ephemeris_map.cend())
                                                        {
                                                            rp->rinex_obs_header(rp->obsFile, glonass_gnav_ephemeris_iter->second, d_rx_time, signal);
                                                            rp->rinex_nav_header(rp->navGloFile, d_ls_pvt->glonass_gnav_utc_model, glonass_gnav_ephemeris_iter->second);
                                                            b_rinex_header_written = true;  // do not write header anymore
                                                        }
                                                }

                                            if (type_of_rx == 26)  // GPS L1 C/A + GLONASS L1 C/A
                                                {
                                                    if ((glonass_gnav_ephemeris_iter != d_ls_pvt->glonass_gnav_ephemeris_map.cend()) and (gps_ephemeris_iter != d_ls_pvt->gps_ephemeris_map.cend()))
                                                        {
                                                            std::string glo_signal("1G");
                                                            rp->rinex_obs_header(rp->obsFile, gps_ephemeris_iter->second, glonass_gnav_ephemeris_iter->second, d_rx_time, glo_signal);
                                                            if (d_rinex_version == 3)
                                                                rp->rinex_nav_header(rp->navMixFile, d_ls_pvt->gps_iono, d_ls_pvt->gps_utc_model, d_ls_pvt->glonass_gnav_utc_model, d_ls_pvt->glonass_gnav_almanac);
                                                            if (d_rinex_version == 2)
                                                                {
                                                                    rp->rinex_nav_header(rp->navFile, d_ls_pvt->gps_iono, d_ls_pvt->gps_utc_model);
                                                                    rp->rinex_nav_header(rp->navGloFile, d_ls_pvt->glonass_gnav_utc_model, glonass_gnav_ephemeris_iter->second);
                                                                }
                                                            b_rinex_header_written = true;  // do not write header anymore
                                                        }
                                                }
                                            if (type_of_rx == 27)  //  Galileo E1B + GLONASS L1 C/A
                                                {
                                                    if ((glonass_gnav_ephemeris_iter != d_ls_pvt->glonass_gnav_ephemeris_map.cend()) and (galileo_ephemeris_iter != d_ls_pvt->galileo_ephemeris_map.cend()))
                                                        {
                                                            std::string glo_signal("1G");
                                                            std::string gal_signal("1B");
                                                            rp->rinex_obs_header(rp->obsFile, galileo_ephemeris_iter->second, glonass_gnav_ephemeris_iter->second, d_rx_time, glo_signal, gal_signal);
                                                            rp->rinex_nav_header(rp->navMixFile, d_ls_pvt->galileo_iono, d_ls_pvt->galileo_utc_model, d_ls_pvt->galileo_almanac, d_ls_pvt->glonass_gnav_utc_model, d_ls_pvt->glonass_gnav_almanac);
                                                            b_rinex_header_written = true;  // do not write header anymore
                                                        }
                                                }
                                            if (type_of_rx == 28)  // GPS L2C + GLONASS L1 C/A
                                                {
                                                    if ((glonass_gnav_ephemeris_iter != d_ls_pvt->glonass_gnav_ephemeris_map.cend()) and (gps_cnav_ephemeris_iter != d_ls_pvt->gps_cnav_ephemeris_map.cend()))
                                                        {
                                                            std::string glo_signal("1G");
                                                            rp->rinex_obs_header(rp->obsFile, gps_cnav_ephemeris_iter->second, glonass_gnav_ephemeris_iter->second, d_rx_time, glo_signal);
                                                            rp->rinex_nav_header(rp->navMixFile, d_ls_pvt->gps_cnav_iono, d_ls_pvt->gps_cnav_utc_model, d_ls_pvt->glonass_gnav_utc_model, d_ls_pvt->glonass_gnav_almanac);
                                                            b_rinex_header_written = true;  // do not write header anymore
                                                        }
                                                }
                                            if (type_of_rx == 29)  // GPS L1 C/A + GLONASS L2 C/A
                                                {
                                                    if ((glonass_gnav_ephemeris_iter != d_ls_pvt->glonass_gnav_ephemeris_map.cend()) && (gps_ephemeris_iter != d_ls_pvt->gps_ephemeris_map.cend()))
                                                        {
                                                            std::string glo_signal("2G");
                                                            rp->rinex_obs_header(rp->obsFile, gps_ephemeris_iter->second, glonass_gnav_ephemeris_iter->second, d_rx_time, glo_signal);
                                                            if (d_rinex_version == 3)
                                                                rp->rinex_nav_header(rp->navMixFile, d_ls_pvt->gps_iono, d_ls_pvt->gps_utc_model, d_ls_pvt->glonass_gnav_utc_model, d_ls_pvt->glonass_gnav_almanac);
                                                            if (d_rinex_version == 2)
                                                                {
                                                                    rp->rinex_nav_header(rp->navFile, d_ls_pvt->gps_iono, d_ls_pvt->gps_utc_model);
                                                                    rp->rinex_nav_header(rp->navGloFile, d_ls_pvt->glonass_gnav_utc_model, glonass_gnav_ephemeris_iter->second);
                                                                }
                                                            b_rinex_header_written = true;  // do not write header anymore
                                                        }
                                                }
                                            if (type_of_rx == 30)  //  Galileo E1B + GLONASS L2 C/A
                                                {
                                                    if ((glonass_gnav_ephemeris_iter != d_ls_pvt->glonass_gnav_ephemeris_map.cend()) && (galileo_ephemeris_iter != d_ls_pvt->galileo_ephemeris_map.cend()))
                                                        {
                                                            std::string glo_signal("2G");
                                                            std::string gal_signal("1B");
                                                            rp->rinex_obs_header(rp->obsFile, galileo_ephemeris_iter->second, glonass_gnav_ephemeris_iter->second, d_rx_time, glo_signal, gal_signal);
                                                            rp->rinex_nav_header(rp->navMixFile, d_ls_pvt->galileo_iono, d_ls_pvt->galileo_utc_model, d_ls_pvt->galileo_almanac, d_ls_pvt->glonass_gnav_utc_model, d_ls_pvt->glonass_gnav_almanac);
                                                            b_rinex_header_written = true;  // do not write header anymore
                                                        }
                                                }
                                            if (type_of_rx == 31)  // GPS L2C + GLONASS L2 C/A
                                                {
                                                    if ((glonass_gnav_ephemeris_iter != d_ls_pvt->glonass_gnav_ephemeris_map.cend()) && (gps_cnav_ephemeris_iter != d_ls_pvt->gps_cnav_ephemeris_map.cend()))
                                                        {
                                                            std::string glo_signal("2G");
                                                            rp->rinex_obs_header(rp->obsFile, gps_cnav_ephemeris_iter->second, glonass_gnav_ephemeris_iter->second, d_rx_time, glo_signal);
                                                            rp->rinex_nav_header(rp->navMixFile, d_ls_pvt->gps_cnav_iono, d_ls_pvt->gps_cnav_utc_model, d_ls_pvt->glonass_gnav_utc_model, d_ls_pvt->glonass_gnav_almanac);
                                                            b_rinex_header_written = true;  // do not write header anymore
                                                        }
                                                }
/*                                            if (type_of_rx == 32)  // Beidou B1I only
                                                {
                                                    if (beidou_ephemeris_iter != d_ls_pvt->beidou_ephemeris_map.cend())
                                                        {
                                                            rp->rinex_obs_header(rp->obsFile, beidou_ephemeris_iter->second, d_rx_time);
                                                            rp->rinex_nav_header(rp->navFile, d_ls_pvt->beidou_iono, d_ls_pvt->beidou_utc_model);
                                                            b_rinex_header_written = true;  // do not write header anymore
                                                        }
                                                }
*/

                                        }
                                    if (b_rinex_header_written)  // The header is already written, we can now log the navigation message data
                                        {
                                            if (flag_write_RINEX_nav_output)
                                                {
                                                    if (type_of_rx == 1)  // GPS L1 C/A only
                                                        {
                                                            rp->log_rinex_nav(rp->navFile, d_ls_pvt->gps_ephemeris_map);
                                                        }
                                                    if (type_of_rx == 2)  // GPS L2C only
                                                        {
                                                            rp->log_rinex_nav(rp->navFile, d_ls_pvt->gps_cnav_ephemeris_map);
                                                        }
                                                    if (type_of_rx == 3)  // GPS L5 only
                                                        {
                                                            rp->log_rinex_nav(rp->navFile, d_ls_pvt->gps_cnav_ephemeris_map);
                                                        }
                                                    if ((type_of_rx == 4) or (type_of_rx == 5) or (type_of_rx == 6))  // Galileo
                                                        {
                                                            rp->log_rinex_nav(rp->navGalFile, d_ls_pvt->galileo_ephemeris_map);
                                                        }
                                                    if (type_of_rx == 7)  // GPS L1 C/A + GPS L2C
                                                        {
                                                            rp->log_rinex_nav(rp->navFile, d_ls_pvt->gps_cnav_ephemeris_map);
                                                        }
                                                    if ((type_of_rx == 9) or (type_of_rx == 10) or (type_of_rx == 11))  // GPS L1 C/A + Galileo
                                                        {
                                                            rp->log_rinex_nav(rp->navMixFile, d_ls_pvt->gps_ephemeris_map, d_ls_pvt->galileo_ephemeris_map);
                                                        }
                                                    if ((type_of_rx == 14) or (type_of_rx == 15))  //  Galileo E1B + Galileo E5a
                                                        {
                                                            rp->log_rinex_nav(rp->navGalFile, d_ls_pvt->galileo_ephemeris_map);
                                                        }
                                                    if ((type_of_rx == 23) or (type_of_rx == 24) or (type_of_rx == 25))  //  GLONASS L1 C/A, GLONASS L2 C/A
                                                        {
                                                            rp->log_rinex_nav(rp->navGloFile, d_ls_pvt->glonass_gnav_ephemeris_map);
                                                        }
                                                    if (type_of_rx == 26)  //  GPS L1 C/A + GLONASS L1 C/A
                                                        {
                                                            if (d_rinex_version == 3)
                                                                rp->log_rinex_nav(rp->navMixFile, d_ls_pvt->gps_ephemeris_map, d_ls_pvt->glonass_gnav_ephemeris_map);
                                                            if (d_rinex_version == 2)
                                                                {
                                                                    rp->log_rinex_nav(rp->navFile, d_ls_pvt->gps_ephemeris_map);
                                                                    rp->log_rinex_nav(rp->navGloFile, d_ls_pvt->glonass_gnav_ephemeris_map);
                                                                }
                                                        }
                                                    if (type_of_rx == 27)  //  Galileo E1B + GLONASS L1 C/A
                                                        {
                                                            rp->log_rinex_nav(rp->navMixFile, d_ls_pvt->galileo_ephemeris_map, d_ls_pvt->glonass_gnav_ephemeris_map);
                                                        }
                                                    if (type_of_rx == 28)  //  GPS L2C + GLONASS L1 C/A
                                                        {
                                                            rp->log_rinex_nav(rp->navMixFile, d_ls_pvt->gps_cnav_ephemeris_map, d_ls_pvt->glonass_gnav_ephemeris_map);
                                                        }
                                                    if (type_of_rx == 29)  //  GPS L1 C/A + GLONASS L2 C/A
                                                        {
                                                            if (d_rinex_version == 3)
                                                                rp->log_rinex_nav(rp->navMixFile, d_ls_pvt->gps_ephemeris_map, d_ls_pvt->glonass_gnav_ephemeris_map);
                                                            if (d_rinex_version == 2)
                                                                {
                                                                    rp->log_rinex_nav(rp->navFile, d_ls_pvt->gps_ephemeris_map);
                                                                    rp->log_rinex_nav(rp->navGloFile, d_ls_pvt->glonass_gnav_ephemeris_map);
                                                                }
                                                        }
                                                    if (type_of_rx == 30)  //  Galileo E1B + GLONASS L2 C/A
                                                        {
                                                            rp->log_rinex_nav(rp->navMixFile, d_ls_pvt->galileo_ephemeris_map, d_ls_pvt->glonass_gnav_ephemeris_map);
                                                        }
                                                    if (type_of_rx == 31)  //  GPS L2C + GLONASS L2 C/A
                                                        {
                                                            rp->log_rinex_nav(rp->navMixFile, d_ls_pvt->gps_cnav_ephemeris_map, d_ls_pvt->glonass_gnav_ephemeris_map);
                                                        }
/*                                                    if (type_of_rx == 32)  // GPS L1 C/A only
                                                        {
                                                            rp->log_rinex_nav(rp->navFile, d_ls_pvt->beidou_ephemeris_map);
                                                        }
*/
                                                }
                                            galileo_ephemeris_iter = d_ls_pvt->galileo_ephemeris_map.cbegin();
                                            gps_ephemeris_iter = d_ls_pvt->gps_ephemeris_map.cbegin();
                                            gps_cnav_ephemeris_iter = d_ls_pvt->gps_cnav_ephemeris_map.cbegin();
                                            glonass_gnav_ephemeris_iter = d_ls_pvt->glonass_gnav_ephemeris_map.cbegin();
                                            beidou_ephemeris_iter = d_ls_pvt->beidou_ephemeris_map.cbegin();

                                            // Log observables into the RINEX file
                                            if (flag_write_RINEX_obs_output)
                                                {
                                                    if (type_of_rx == 1)  // GPS L1 C/A only
                                                        {
                                                            if (gps_ephemeris_iter != d_ls_pvt->gps_ephemeris_map.end())
                                                                {
                                                                    rp->log_rinex_obs(rp->obsFile, gps_ephemeris_iter->second, d_rx_time, gnss_observables_map);
                                                                }
                                                            if (!b_rinex_header_updated and (d_ls_pvt->gps_utc_model.d_A0 != 0))
                                                                {
                                                                    rp->update_obs_header(rp->obsFile, d_ls_pvt->gps_utc_model);
                                                                    rp->update_nav_header(rp->navFile, d_ls_pvt->gps_utc_model, d_ls_pvt->gps_iono);
                                                                    b_rinex_header_updated = true;
                                                                }
                                                        }
                                                    if (type_of_rx == 2)  // GPS L2C only
                                                        {
                                                            if (gps_cnav_ephemeris_iter != d_ls_pvt->gps_cnav_ephemeris_map.end())
                                                                {
                                                                    rp->log_rinex_obs(rp->obsFile, gps_cnav_ephemeris_iter->second, d_rx_time, gnss_observables_map);
                                                                }
                                                            if (!b_rinex_header_updated and (d_ls_pvt->gps_cnav_utc_model.d_A0 != 0))
                                                                {
                                                                    rp->update_obs_header(rp->obsFile, d_ls_pvt->gps_cnav_utc_model);
                                                                    rp->update_nav_header(rp->navFile, d_ls_pvt->gps_cnav_utc_model, d_ls_pvt->gps_cnav_iono);
                                                                    b_rinex_header_updated = true;
                                                                }
                                                        }
                                                    if (type_of_rx == 3)  // GPS L5
                                                        {
                                                            if (gps_cnav_ephemeris_iter != d_ls_pvt->gps_cnav_ephemeris_map.end())
                                                                {
                                                                    rp->log_rinex_obs(rp->obsFile, gps_cnav_ephemeris_iter->second, d_rx_time, gnss_observables_map);
                                                                }
                                                            if (!b_rinex_header_updated and (d_ls_pvt->gps_cnav_utc_model.d_A0 != 0))
                                                                {
                                                                    rp->update_obs_header(rp->obsFile, d_ls_pvt->gps_cnav_utc_model);
                                                                    rp->update_nav_header(rp->navFile, d_ls_pvt->gps_cnav_utc_model, d_ls_pvt->gps_cnav_iono);
                                                                    b_rinex_header_updated = true;
                                                                }
                                                        }
                                                    if (type_of_rx == 4)  // Galileo E1B only
                                                        {
                                                            if (galileo_ephemeris_iter != d_ls_pvt->galileo_ephemeris_map.end())
                                                                {
                                                                    rp->log_rinex_obs(rp->obsFile, galileo_ephemeris_iter->second, d_rx_time, gnss_observables_map, "1B");
                                                                }
                                                            if (!b_rinex_header_updated and (d_ls_pvt->galileo_utc_model.A0_6 != 0))
                                                                {
                                                                    rp->update_nav_header(rp->navGalFile, d_ls_pvt->galileo_iono, d_ls_pvt->galileo_utc_model, d_ls_pvt->galileo_almanac);
                                                                    rp->update_obs_header(rp->obsFile, d_ls_pvt->galileo_utc_model);
                                                                    b_rinex_header_updated = true;
                                                                }
                                                        }
                                                    if (type_of_rx == 5)  // Galileo E5a only
                                                        {
                                                            if (galileo_ephemeris_iter != d_ls_pvt->galileo_ephemeris_map.end())
                                                                {
                                                                    rp->log_rinex_obs(rp->obsFile, galileo_ephemeris_iter->second, d_rx_time, gnss_observables_map, "5X");
                                                                }
                                                            if (!b_rinex_header_updated and (d_ls_pvt->galileo_utc_model.A0_6 != 0))
                                                                {
                                                                    rp->update_nav_header(rp->navGalFile, d_ls_pvt->galileo_iono, d_ls_pvt->galileo_utc_model, d_ls_pvt->galileo_almanac);
                                                                    rp->update_obs_header(rp->obsFile, d_ls_pvt->galileo_utc_model);
                                                                    b_rinex_header_updated = true;
                                                                }
                                                        }
                                                    if (type_of_rx == 6)  // Galileo E5b only
                                                        {
                                                            if (galileo_ephemeris_iter != d_ls_pvt->galileo_ephemeris_map.end())
                                                                {
                                                                    rp->log_rinex_obs(rp->obsFile, galileo_ephemeris_iter->second, d_rx_time, gnss_observables_map, "7X");
                                                                }
                                                            if (!b_rinex_header_updated and (d_ls_pvt->galileo_utc_model.A0_6 != 0))
                                                                {
                                                                    rp->update_nav_header(rp->navGalFile, d_ls_pvt->galileo_iono, d_ls_pvt->galileo_utc_model, d_ls_pvt->galileo_almanac);
                                                                    rp->update_obs_header(rp->obsFile, d_ls_pvt->galileo_utc_model);
                                                                    b_rinex_header_updated = true;
                                                                }
                                                        }
                                                    if (type_of_rx == 7)  // GPS L1 C/A + GPS L2C
                                                        {
                                                            if ((gps_ephemeris_iter != d_ls_pvt->gps_ephemeris_map.end()) and (gps_cnav_ephemeris_iter != d_ls_pvt->gps_cnav_ephemeris_map.end()))
                                                                {
                                                                    rp->log_rinex_obs(rp->obsFile, gps_ephemeris_iter->second, gps_cnav_ephemeris_iter->second, d_rx_time, gnss_observables_map);
                                                                }
                                                            if (!b_rinex_header_updated and (d_ls_pvt->gps_utc_model.d_A0 != 0))
                                                                {
                                                                    rp->update_obs_header(rp->obsFile, d_ls_pvt->gps_utc_model);
                                                                    rp->update_nav_header(rp->navFile, d_ls_pvt->gps_utc_model, d_ls_pvt->gps_iono);
                                                                    b_rinex_header_updated = true;
                                                                }
                                                        }
                                                    if (type_of_rx == 9)  // GPS L1 C/A + Galileo E1B
                                                        {
                                                            if ((galileo_ephemeris_iter != d_ls_pvt->galileo_ephemeris_map.end()) and (gps_ephemeris_iter != d_ls_pvt->gps_ephemeris_map.end()))
                                                                {
                                                                    rp->log_rinex_obs(rp->obsFile, gps_ephemeris_iter->second, galileo_ephemeris_iter->second, d_rx_time, gnss_observables_map);
                                                                }
                                                            if (!b_rinex_header_updated and (d_ls_pvt->gps_utc_model.d_A0 != 0))
                                                                {
                                                                    rp->update_obs_header(rp->obsFile, d_ls_pvt->gps_utc_model);
                                                                    rp->update_nav_header(rp->navMixFile, d_ls_pvt->gps_iono, d_ls_pvt->gps_utc_model, d_ls_pvt->galileo_iono, d_ls_pvt->galileo_utc_model, d_ls_pvt->galileo_almanac);
                                                                    b_rinex_header_updated = true;
                                                                }
                                                        }
                                                    if (type_of_rx == 14)  // Galileo E1B + Galileo E5a
                                                        {
                                                            if (galileo_ephemeris_iter != d_ls_pvt->galileo_ephemeris_map.end())
                                                                {
                                                                    rp->log_rinex_obs(rp->obsFile, galileo_ephemeris_iter->second, d_rx_time, gnss_observables_map, "1B 5X");
                                                                }
                                                            if (!b_rinex_header_updated and (d_ls_pvt->galileo_utc_model.A0_6 != 0))
                                                                {
                                                                    rp->update_nav_header(rp->navGalFile, d_ls_pvt->galileo_iono, d_ls_pvt->galileo_utc_model, d_ls_pvt->galileo_almanac);
                                                                    rp->update_obs_header(rp->obsFile, d_ls_pvt->galileo_utc_model);
                                                                    b_rinex_header_updated = true;
                                                                }
                                                        }
                                                    if (type_of_rx == 15)  // Galileo E1B + Galileo E5b
                                                        {
                                                            if (galileo_ephemeris_iter != d_ls_pvt->galileo_ephemeris_map.end())
                                                                {
                                                                    rp->log_rinex_obs(rp->obsFile, galileo_ephemeris_iter->second, d_rx_time, gnss_observables_map, "1B 7X");
                                                                }
                                                            if (!b_rinex_header_updated and (d_ls_pvt->galileo_utc_model.A0_6 != 0))
                                                                {
                                                                    rp->update_nav_header(rp->navGalFile, d_ls_pvt->galileo_iono, d_ls_pvt->galileo_utc_model, d_ls_pvt->galileo_almanac);
                                                                    rp->update_obs_header(rp->obsFile, d_ls_pvt->galileo_utc_model);
                                                                    b_rinex_header_updated = true;
                                                                }
                                                        }
                                                    if (type_of_rx == 23)  // GLONASS L1 C/A only
                                                        {
                                                            if (glonass_gnav_ephemeris_iter != d_ls_pvt->glonass_gnav_ephemeris_map.end())
                                                                {
                                                                    rp->log_rinex_obs(rp->obsFile, glonass_gnav_ephemeris_iter->second, d_rx_time, gnss_observables_map, "1C");
                                                                }
                                                            if (!b_rinex_header_updated and (d_ls_pvt->glonass_gnav_utc_model.d_tau_c != 0))
                                                                {
                                                                    rp->update_nav_header(rp->navGloFile, d_ls_pvt->glonass_gnav_utc_model, d_ls_pvt->glonass_gnav_almanac);
                                                                    rp->update_obs_header(rp->obsFile, d_ls_pvt->glonass_gnav_utc_model);
                                                                    b_rinex_header_updated = true;
                                                                }
                                                        }
                                                    if (type_of_rx == 24)  // GLONASS L2 C/A only
                                                        {
                                                            if (glonass_gnav_ephemeris_iter != d_ls_pvt->glonass_gnav_ephemeris_map.end())
                                                                {
                                                                    rp->log_rinex_obs(rp->obsFile, glonass_gnav_ephemeris_iter->second, d_rx_time, gnss_observables_map, "2C");
                                                                }
                                                            if (!b_rinex_header_updated and (d_ls_pvt->glonass_gnav_utc_model.d_tau_c != 0))
                                                                {
                                                                    rp->update_nav_header(rp->navGloFile, d_ls_pvt->glonass_gnav_utc_model, d_ls_pvt->glonass_gnav_almanac);
                                                                    rp->update_obs_header(rp->obsFile, d_ls_pvt->glonass_gnav_utc_model);
                                                                    b_rinex_header_updated = true;
                                                                }
                                                        }
                                                    if (type_of_rx == 25)  // GLONASS L1 C/A + GLONASS L2 C/A
                                                        {
                                                            if (glonass_gnav_ephemeris_iter != d_ls_pvt->glonass_gnav_ephemeris_map.end())
                                                                {
                                                                    rp->log_rinex_obs(rp->obsFile, glonass_gnav_ephemeris_iter->second, d_rx_time, gnss_observables_map, "1C 2C");
                                                                }
                                                            if (!b_rinex_header_updated and (d_ls_pvt->glonass_gnav_utc_model.d_tau_c != 0))
                                                                {
                                                                    rp->update_nav_header(rp->navMixFile, d_ls_pvt->glonass_gnav_utc_model, d_ls_pvt->glonass_gnav_almanac);
                                                                    rp->update_obs_header(rp->obsFile, d_ls_pvt->glonass_gnav_utc_model);
                                                                    b_rinex_header_updated = true;
                                                                }
                                                        }
                                                    if (type_of_rx == 26)  // GPS L1 C/A + GLONASS L1 C/A
                                                        {
                                                            if ((glonass_gnav_ephemeris_iter != d_ls_pvt->glonass_gnav_ephemeris_map.end()) and (gps_ephemeris_iter != d_ls_pvt->gps_ephemeris_map.end()))
                                                                {
                                                                    rp->log_rinex_obs(rp->obsFile, gps_ephemeris_iter->second, glonass_gnav_ephemeris_iter->second, d_rx_time, gnss_observables_map);
                                                                }
                                                            if (!b_rinex_header_updated and (d_ls_pvt->gps_utc_model.d_A0 != 0))
                                                                {
                                                                    rp->update_obs_header(rp->obsFile, d_ls_pvt->gps_utc_model);
                                                                    rp->update_nav_header(rp->navMixFile, d_ls_pvt->gps_iono, d_ls_pvt->gps_utc_model, d_ls_pvt->glonass_gnav_utc_model, d_ls_pvt->glonass_gnav_almanac);
                                                                    b_rinex_header_updated = true;  // do not write header anymore
                                                                }
                                                        }
                                                    if (type_of_rx == 27)  // Galileo E1B + GLONASS L1 C/A
                                                        {
                                                            if ((glonass_gnav_ephemeris_iter != d_ls_pvt->glonass_gnav_ephemeris_map.end()) and (galileo_ephemeris_iter != d_ls_pvt->galileo_ephemeris_map.end()))
                                                                {
                                                                    rp->log_rinex_obs(rp->obsFile, galileo_ephemeris_iter->second, glonass_gnav_ephemeris_iter->second, d_rx_time, gnss_observables_map);
                                                                }
                                                            if (!b_rinex_header_updated and (d_ls_pvt->galileo_utc_model.A0_6 != 0))
                                                                {
                                                                    rp->update_obs_header(rp->obsFile, d_ls_pvt->galileo_utc_model);
                                                                    rp->update_nav_header(rp->navMixFile, d_ls_pvt->galileo_iono, d_ls_pvt->galileo_utc_model, d_ls_pvt->galileo_almanac, d_ls_pvt->glonass_gnav_utc_model, d_ls_pvt->glonass_gnav_almanac);
                                                                    b_rinex_header_updated = true;  // do not write header anymore
                                                                }
                                                        }
                                                    if (type_of_rx == 28)  // GPS L2C + GLONASS L1 C/A
                                                        {
                                                            if ((glonass_gnav_ephemeris_iter != d_ls_pvt->glonass_gnav_ephemeris_map.end()) and (gps_cnav_ephemeris_iter != d_ls_pvt->gps_cnav_ephemeris_map.end()))
                                                                {
                                                                    rp->log_rinex_obs(rp->obsFile, gps_cnav_ephemeris_iter->second, glonass_gnav_ephemeris_iter->second, d_rx_time, gnss_observables_map);
                                                                }
                                                            if (!b_rinex_header_updated and (d_ls_pvt->gps_cnav_utc_model.d_A0 != 0))
                                                                {
                                                                    rp->update_obs_header(rp->obsFile, d_ls_pvt->gps_cnav_utc_model);
                                                                    rp->update_nav_header(rp->navMixFile, d_ls_pvt->gps_cnav_iono, d_ls_pvt->gps_cnav_utc_model, d_ls_pvt->glonass_gnav_utc_model, d_ls_pvt->glonass_gnav_almanac);
                                                                    b_rinex_header_updated = true;  // do not write header anymore
                                                                }
                                                        }
                                                    if (type_of_rx == 29)  // GPS L1 C/A + GLONASS L2 C/A
                                                        {
                                                            if ((glonass_gnav_ephemeris_iter != d_ls_pvt->glonass_gnav_ephemeris_map.end()) && (gps_ephemeris_iter != d_ls_pvt->gps_ephemeris_map.end()))
                                                                {
                                                                    rp->log_rinex_obs(rp->obsFile, gps_ephemeris_iter->second, glonass_gnav_ephemeris_iter->second, d_rx_time, gnss_observables_map);
                                                                }
                                                            if (!b_rinex_header_updated && (d_ls_pvt->gps_utc_model.d_A0 != 0))
                                                                {
                                                                    rp->update_obs_header(rp->obsFile, d_ls_pvt->gps_utc_model);
                                                                    rp->update_nav_header(rp->navMixFile, d_ls_pvt->gps_iono, d_ls_pvt->gps_utc_model, d_ls_pvt->glonass_gnav_utc_model, d_ls_pvt->glonass_gnav_almanac);
                                                                    b_rinex_header_updated = true;  // do not write header anymore
                                                                }
                                                        }
                                                    if (type_of_rx == 30)  // Galileo E1B + GLONASS L2 C/A
                                                        {
                                                            if ((glonass_gnav_ephemeris_iter != d_ls_pvt->glonass_gnav_ephemeris_map.end()) && (galileo_ephemeris_iter != d_ls_pvt->galileo_ephemeris_map.end()))
                                                                {
                                                                    rp->log_rinex_obs(rp->obsFile, galileo_ephemeris_iter->second, glonass_gnav_ephemeris_iter->second, d_rx_time, gnss_observables_map);
                                                                }
                                                            if (!b_rinex_header_updated && (d_ls_pvt->galileo_utc_model.A0_6 != 0))
                                                                {
                                                                    rp->update_obs_header(rp->obsFile, d_ls_pvt->galileo_utc_model);
                                                                    rp->update_nav_header(rp->navMixFile, d_ls_pvt->galileo_iono, d_ls_pvt->galileo_utc_model, d_ls_pvt->galileo_almanac, d_ls_pvt->glonass_gnav_utc_model, d_ls_pvt->glonass_gnav_almanac);
                                                                    b_rinex_header_updated = true;  // do not write header anymore
                                                                }
                                                        }
                                                    if (type_of_rx == 31)  // GPS L2C + GLONASS L2 C/A
                                                        {
                                                            if ((glonass_gnav_ephemeris_iter != d_ls_pvt->glonass_gnav_ephemeris_map.end()) && (gps_cnav_ephemeris_iter != d_ls_pvt->gps_cnav_ephemeris_map.end()))
                                                                {
                                                                    rp->log_rinex_obs(rp->obsFile, gps_cnav_ephemeris_iter->second, glonass_gnav_ephemeris_iter->second, d_rx_time, gnss_observables_map);
                                                                }
                                                            if (!b_rinex_header_updated && (d_ls_pvt->gps_cnav_utc_model.d_A0 != 0))
                                                                {
                                                                    rp->update_obs_header(rp->obsFile, d_ls_pvt->gps_cnav_utc_model);
                                                                    rp->update_nav_header(rp->navMixFile, d_ls_pvt->gps_cnav_iono, d_ls_pvt->gps_cnav_utc_model, d_ls_pvt->glonass_gnav_utc_model, d_ls_pvt->glonass_gnav_almanac);
                                                                    b_rinex_header_updated = true;  // do not write header anymore
                                                                }
                                                        }
/*                                                    if (type_of_rx == 32)  // Beidou
                                                        {
                                                            if (beidou_ephemeris_iter != d_ls_pvt->beidou_ephemeris_map.end())
                                                                {
                                                                    rp->log_rinex_obs(rp->obsFile, beidou_ephemeris_iter->second, d_rx_time, gnss_observables_map);
                                                                }
                                                            if (!b_rinex_header_updated and (d_ls_pvt->beidou_utc_model.d_A0 != 0))
                                                                {
                                                                    rp->update_obs_header(rp->obsFile, d_ls_pvt->beidou_utc_model);
                                                                    rp->update_nav_header(rp->navFile, d_ls_pvt->beidou_utc_model, d_ls_pvt->beidou_iono);
                                                                    b_rinex_header_updated = true;
                                                                }
                                                        }
*/

                                                }
                                        }

                                    // ####################### RTCM MESSAGES #################
                                    try
                                        {
                                            if (b_rtcm_writing_started)
                                                {
                                                    if (type_of_rx == 1)  // GPS L1 C/A
                                                        {
                                                            if (flag_write_RTCM_1019_output == true)
                                                                {
                                                                    for (std::map<int, Gps_Ephemeris>::const_iterator gps_ephemeris_iter = d_ls_pvt->gps_ephemeris_map.cbegin(); gps_ephemeris_iter != d_ls_pvt->gps_ephemeris_map.cend(); gps_ephemeris_iter++)
                                                                        {
                                                                            d_rtcm_printer->Print_Rtcm_MT1019(gps_ephemeris_iter->second);
                                                                        }
                                                                }
                                                            if (flag_write_RTCM_MSM_output == true)
                                                                {
                                                                    std::map<int, Gps_Ephemeris>::const_iterator gps_ephemeris_iter;
                                                                    gps_ephemeris_iter = d_ls_pvt->gps_ephemeris_map.cbegin();

                                                                    if (gps_ephemeris_iter != d_ls_pvt->gps_ephemeris_map.cend())
                                                                        {
                                                                            d_rtcm_printer->Print_Rtcm_MSM(7, gps_ephemeris_iter->second, {}, {}, {}, d_rx_time, gnss_observables_map, 0, 0, 0, 0, 0);
                                                                        }
                                                                }
                                                        }
                                                    if ((type_of_rx == 4) || (type_of_rx == 5) || (type_of_rx == 6) || (type_of_rx == 14) || (type_of_rx == 15))  // Galileo
                                                        {
                                                            if (flag_write_RTCM_1045_output == true)
                                                                {
                                                                    for (std::map<int, Galileo_Ephemeris>::const_iterator gal_ephemeris_iter = d_ls_pvt->galileo_ephemeris_map.cbegin(); gal_ephemeris_iter != d_ls_pvt->galileo_ephemeris_map.cend(); gal_ephemeris_iter++)
                                                                        {
                                                                            d_rtcm_printer->Print_Rtcm_MT1045(gal_ephemeris_iter->second);
                                                                        }
                                                                }
                                                            if (flag_write_RTCM_MSM_output == true)
                                                                {
                                                                    std::map<int, Galileo_Ephemeris>::const_iterator gal_ephemeris_iter;
                                                                    gal_ephemeris_iter = d_ls_pvt->galileo_ephemeris_map.cbegin();
                                                                    if (gal_ephemeris_iter != d_ls_pvt->galileo_ephemeris_map.cend())
                                                                        {
                                                                            d_rtcm_printer->Print_Rtcm_MSM(7, {}, {}, gal_ephemeris_iter->second, {}, d_rx_time, gnss_observables_map, 0, 0, 0, 0, 0);
                                                                        }
                                                                }
                                                        }
                                                    if (type_of_rx == 7)  // GPS L1 C/A + GPS L2C
                                                        {
                                                            if (flag_write_RTCM_1019_output == true)
                                                                {
                                                                    for (std::map<int, Gps_Ephemeris>::const_iterator gps_ephemeris_iter = d_ls_pvt->gps_ephemeris_map.cbegin(); gps_ephemeris_iter != d_ls_pvt->gps_ephemeris_map.cend(); gps_ephemeris_iter++)
                                                                        {
                                                                            d_rtcm_printer->Print_Rtcm_MT1019(gps_ephemeris_iter->second);
                                                                        }
                                                                }
                                                            if (flag_write_RTCM_MSM_output == true)
                                                                {
                                                                    std::map<int, Gps_Ephemeris>::const_iterator gps_ephemeris_iter;
                                                                    gps_ephemeris_iter = d_ls_pvt->gps_ephemeris_map.cbegin();
                                                                    std::map<int, Gps_CNAV_Ephemeris>::const_iterator gps_cnav_ephemeris_iter;
                                                                    gps_cnav_ephemeris_iter = d_ls_pvt->gps_cnav_ephemeris_map.cbegin();
                                                                    if ((gps_ephemeris_iter != d_ls_pvt->gps_ephemeris_map.cend()) && (gps_cnav_ephemeris_iter != d_ls_pvt->gps_cnav_ephemeris_map.cend()))
                                                                        {
                                                                            d_rtcm_printer->Print_Rtcm_MSM(7, gps_ephemeris_iter->second, gps_cnav_ephemeris_iter->second, {}, {}, d_rx_time, gnss_observables_map, 0, 0, 0, 0, 0);
                                                                        }
                                                                }
                                                        }
                                                    if (type_of_rx == 9)  // GPS L1 C/A + Galileo E1B
                                                        {
                                                            if (flag_write_RTCM_1019_output == true)
                                                                {
                                                                    for (gps_ephemeris_iter = d_ls_pvt->gps_ephemeris_map.begin(); gps_ephemeris_iter != d_ls_pvt->gps_ephemeris_map.end(); gps_ephemeris_iter++)
                                                                        {
                                                                            d_rtcm_printer->Print_Rtcm_MT1019(gps_ephemeris_iter->second);
                                                                        }
                                                                }
                                                            if (flag_write_RTCM_1045_output == true)
                                                                {
                                                                    for (galileo_ephemeris_iter = d_ls_pvt->galileo_ephemeris_map.begin(); galileo_ephemeris_iter != d_ls_pvt->galileo_ephemeris_map.end(); galileo_ephemeris_iter++)
                                                                        {
                                                                            d_rtcm_printer->Print_Rtcm_MT1045(galileo_ephemeris_iter->second);
                                                                        }
                                                                }
                                                            if (flag_write_RTCM_MSM_output == true)
                                                                {
                                                                    //gps_ephemeris_iter = d_ls_pvt->gps_ephemeris_map.end();
                                                                    //galileo_ephemeris_iter = d_ls_pvt->galileo_ephemeris_map.end();
                                                                    uint32_t i = 0;
                                                                    for (gnss_observables_iter = gnss_observables_map.cbegin(); gnss_observables_iter != gnss_observables_map.cend(); gnss_observables_iter++)
                                                                        {
                                                                            std::string system(&gnss_observables_iter->second.System, 1);
                                                                            if (gps_channel == 0)
                                                                                {
                                                                                    if (system.compare("G") == 0)
                                                                                        {
                                                                                            // This is a channel with valid GPS signal
                                                                                            gps_ephemeris_iter = d_ls_pvt->gps_ephemeris_map.find(gnss_observables_iter->second.PRN);
                                                                                            if (gps_ephemeris_iter != d_ls_pvt->gps_ephemeris_map.cend())
                                                                                                {
                                                                                                    gps_channel = i;
                                                                                                }
                                                                                        }
                                                                                }
                                                                            if (gal_channel == 0)
                                                                                {
                                                                                    if (system.compare("E") == 0)
                                                                                        {
                                                                                            galileo_ephemeris_iter = d_ls_pvt->galileo_ephemeris_map.find(gnss_observables_iter->second.PRN);
                                                                                            if (galileo_ephemeris_iter != d_ls_pvt->galileo_ephemeris_map.cend())
                                                                                                {
                                                                                                    gal_channel = i;
                                                                                                }
                                                                                        }
                                                                                }
                                                                            i++;
                                                                        }
                                                                    if (flag_write_RTCM_MSM_output == true)
                                                                        {
                                                                            if (galileo_ephemeris_iter != d_ls_pvt->galileo_ephemeris_map.cend())
                                                                                {
                                                                                    d_rtcm_printer->Print_Rtcm_MSM(7, {}, {}, galileo_ephemeris_iter->second, {}, d_rx_time, gnss_observables_map, 0, 0, 0, 0, 0);
                                                                                }
                                                                        }
                                                                    if (flag_write_RTCM_MSM_output == true)
                                                                        {
                                                                            if (gps_ephemeris_iter != d_ls_pvt->gps_ephemeris_map.cend())
                                                                                {
                                                                                    d_rtcm_printer->Print_Rtcm_MSM(7, gps_ephemeris_iter->second, {}, {}, {}, d_rx_time, gnss_observables_map, 0, 0, 0, 0, 0);
                                                                                }
                                                                        }
                                                                }
                                                        }
                                                    if ((type_of_rx == 23) || (type_of_rx == 24) || (type_of_rx == 25))  // GLONASS
                                                        {
                                                            if (flag_write_RTCM_1020_output == true)
                                                                {
                                                                    for (std::map<int, Glonass_Gnav_Ephemeris>::const_iterator glonass_gnav_ephemeris_iter = d_ls_pvt->glonass_gnav_ephemeris_map.cbegin(); glonass_gnav_ephemeris_iter != d_ls_pvt->glonass_gnav_ephemeris_map.cend(); glonass_gnav_ephemeris_iter++)
                                                                        {
                                                                            d_rtcm_printer->Print_Rtcm_MT1020(glonass_gnav_ephemeris_iter->second, d_ls_pvt->glonass_gnav_utc_model);
                                                                        }
                                                                }

                                                            std::map<int, Glonass_Gnav_Ephemeris>::const_iterator glo_gnav_ephemeris_iter = d_ls_pvt->glonass_gnav_ephemeris_map.cbegin();

                                                            if (glo_gnav_ephemeris_iter != d_ls_pvt->glonass_gnav_ephemeris_map.cend())
                                                                {
                                                                    d_rtcm_printer->Print_Rtcm_MSM(7, {}, {}, {}, glo_gnav_ephemeris_iter->second, d_rx_time, gnss_observables_map, 0, 0, 0, 0, 0);
                                                                }
                                                            b_rtcm_writing_started = true;
                                                        }
                                                    if (type_of_rx == 26)  // GPS L1 C/A + GLONASS L1 C/A
                                                        {
                                                            if (flag_write_RTCM_1019_output == true)
                                                                {
                                                                    for (gps_ephemeris_iter = d_ls_pvt->gps_ephemeris_map.cbegin(); gps_ephemeris_iter != d_ls_pvt->gps_ephemeris_map.cend(); gps_ephemeris_iter++)
                                                                        {
                                                                            d_rtcm_printer->Print_Rtcm_MT1019(gps_ephemeris_iter->second);
                                                                        }
                                                                }
                                                            if (flag_write_RTCM_1020_output == true)
                                                                {
                                                                    for (std::map<int, Glonass_Gnav_Ephemeris>::const_iterator glonass_gnav_ephemeris_iter = d_ls_pvt->glonass_gnav_ephemeris_map.cbegin(); glonass_gnav_ephemeris_iter != d_ls_pvt->glonass_gnav_ephemeris_map.cend(); glonass_gnav_ephemeris_iter++)
                                                                        {
                                                                            d_rtcm_printer->Print_Rtcm_MT1020(glonass_gnav_ephemeris_iter->second, d_ls_pvt->glonass_gnav_utc_model);
                                                                        }
                                                                }
                                                            if (flag_write_RTCM_MSM_output == true)
                                                                {
                                                                    //gps_ephemeris_iter = d_ls_pvt->gps_ephemeris_map.end();
                                                                    //galileo_ephemeris_iter = d_ls_pvt->galileo_ephemeris_map.end();
                                                                    uint32_t i = 0;
                                                                    for (gnss_observables_iter = gnss_observables_map.begin(); gnss_observables_iter != gnss_observables_map.end(); gnss_observables_iter++)
                                                                        {
                                                                            std::string system(&gnss_observables_iter->second.System, 1);
                                                                            if (gps_channel == 0)
                                                                                {
                                                                                    if (system.compare("G") == 0)
                                                                                        {
                                                                                            // This is a channel with valid GPS signal
                                                                                            gps_ephemeris_iter = d_ls_pvt->gps_ephemeris_map.find(gnss_observables_iter->second.PRN);
                                                                                            if (gps_ephemeris_iter != d_ls_pvt->gps_ephemeris_map.cend())
                                                                                                {
                                                                                                    gps_channel = i;
                                                                                                }
                                                                                        }
                                                                                }
                                                                            if (glo_channel == 0)
                                                                                {
                                                                                    if (system.compare("R") == 0)
                                                                                        {
                                                                                            glonass_gnav_ephemeris_iter = d_ls_pvt->glonass_gnav_ephemeris_map.find(gnss_observables_iter->second.PRN);
                                                                                            if (glonass_gnav_ephemeris_iter != d_ls_pvt->glonass_gnav_ephemeris_map.cend())
                                                                                                {
                                                                                                    glo_channel = i;
                                                                                                }
                                                                                        }
                                                                                }
                                                                            i++;
                                                                        }
                                                                    if (flag_write_RTCM_MSM_output == true)
                                                                        {
                                                                            if (glonass_gnav_ephemeris_iter != d_ls_pvt->glonass_gnav_ephemeris_map.cend())
                                                                                {
                                                                                    d_rtcm_printer->Print_Rtcm_MSM(7, {}, {}, {}, glonass_gnav_ephemeris_iter->second, d_rx_time, gnss_observables_map, 0, 0, 0, 0, 0);
                                                                                }
                                                                        }
                                                                    if (flag_write_RTCM_MSM_output == true)
                                                                        {
                                                                            if (gps_ephemeris_iter != d_ls_pvt->gps_ephemeris_map.cend())
                                                                                {
                                                                                    d_rtcm_printer->Print_Rtcm_MSM(7, gps_ephemeris_iter->second, {}, {}, {}, d_rx_time, gnss_observables_map, 0, 0, 0, 0, 0);
                                                                                }
                                                                        }
                                                                }
                                                        }
                                                    if (type_of_rx == 27)  // GLONASS L1 C/A + Galileo E1B
                                                        {
                                                            if (flag_write_RTCM_1020_output == true)
                                                                {
                                                                    for (std::map<int, Glonass_Gnav_Ephemeris>::const_iterator glonass_gnav_ephemeris_iter = d_ls_pvt->glonass_gnav_ephemeris_map.cbegin(); glonass_gnav_ephemeris_iter != d_ls_pvt->glonass_gnav_ephemeris_map.cend(); glonass_gnav_ephemeris_iter++)
                                                                        {
                                                                            d_rtcm_printer->Print_Rtcm_MT1020(glonass_gnav_ephemeris_iter->second, d_ls_pvt->glonass_gnav_utc_model);
                                                                        }
                                                                }
                                                            if (flag_write_RTCM_1045_output == true)
                                                                {
                                                                    for (galileo_ephemeris_iter = d_ls_pvt->galileo_ephemeris_map.cbegin(); galileo_ephemeris_iter != d_ls_pvt->galileo_ephemeris_map.cend(); galileo_ephemeris_iter++)
                                                                        {
                                                                            d_rtcm_printer->Print_Rtcm_MT1045(galileo_ephemeris_iter->second);
                                                                        }
                                                                }
                                                            if (flag_write_RTCM_MSM_output == true)
                                                                {
                                                                    // gps_ephemeris_iter = d_ls_pvt->gps_ephemeris_map.end();
                                                                    // galileo_ephemeris_iter = d_ls_pvt->galileo_ephemeris_map.end();
                                                                    uint32_t i = 0;
                                                                    for (gnss_observables_iter = gnss_observables_map.cbegin(); gnss_observables_iter != gnss_observables_map.cend(); gnss_observables_iter++)
                                                                        {
                                                                            std::string system(&gnss_observables_iter->second.System, 1);
                                                                            if (gal_channel == 0)
                                                                                {
                                                                                    if (system.compare("E") == 0)
                                                                                        {
                                                                                            // This is a channel with valid GPS signal
                                                                                            galileo_ephemeris_iter = d_ls_pvt->galileo_ephemeris_map.find(gnss_observables_iter->second.PRN);
                                                                                            if (galileo_ephemeris_iter != d_ls_pvt->galileo_ephemeris_map.cend())
                                                                                                {
                                                                                                    gal_channel = i;
                                                                                                }
                                                                                        }
                                                                                }
                                                                            if (glo_channel == 0)
                                                                                {
                                                                                    if (system.compare("R") == 0)
                                                                                        {
                                                                                            glonass_gnav_ephemeris_iter = d_ls_pvt->glonass_gnav_ephemeris_map.find(gnss_observables_iter->second.PRN);
                                                                                            if (glonass_gnav_ephemeris_iter != d_ls_pvt->glonass_gnav_ephemeris_map.end())
                                                                                                {
                                                                                                    glo_channel = i;
                                                                                                }
                                                                                        }
                                                                                }
                                                                            i++;
                                                                        }
                                                                    if (flag_write_RTCM_MSM_output == true)
                                                                        {
                                                                            if (galileo_ephemeris_iter != d_ls_pvt->galileo_ephemeris_map.end())
                                                                                {
                                                                                    d_rtcm_printer->Print_Rtcm_MSM(7, {}, {}, galileo_ephemeris_iter->second, {}, d_rx_time, gnss_observables_map, 0, 0, 0, 0, 0);
                                                                                }
                                                                        }
                                                                    if (flag_write_RTCM_MSM_output == true)
                                                                        {
                                                                            if (glonass_gnav_ephemeris_iter != d_ls_pvt->glonass_gnav_ephemeris_map.end())
                                                                                {
                                                                                    d_rtcm_printer->Print_Rtcm_MSM(7, {}, {}, {}, glonass_gnav_ephemeris_iter->second, d_rx_time, gnss_observables_map, 0, 0, 0, 0, 0);
                                                                                }
                                                                        }
                                                                }
                                                        }
                                                    if (type_of_rx == 29)  // GPS L1 C/A + GLONASS L2 C/A
                                                        {
                                                            if (flag_write_RTCM_1019_output == true)
                                                                {
                                                                    for (gps_ephemeris_iter = d_ls_pvt->gps_ephemeris_map.cbegin(); gps_ephemeris_iter != d_ls_pvt->gps_ephemeris_map.cend(); gps_ephemeris_iter++)
                                                                        {
                                                                            d_rtcm_printer->Print_Rtcm_MT1019(gps_ephemeris_iter->second);
                                                                        }
                                                                }
                                                            if (flag_write_RTCM_1020_output == true)
                                                                {
                                                                    for (std::map<int, Glonass_Gnav_Ephemeris>::const_iterator glonass_gnav_ephemeris_iter = d_ls_pvt->glonass_gnav_ephemeris_map.cbegin(); glonass_gnav_ephemeris_iter != d_ls_pvt->glonass_gnav_ephemeris_map.cend(); glonass_gnav_ephemeris_iter++)
                                                                        {
                                                                            d_rtcm_printer->Print_Rtcm_MT1020(glonass_gnav_ephemeris_iter->second, d_ls_pvt->glonass_gnav_utc_model);
                                                                        }
                                                                }
                                                            if (flag_write_RTCM_MSM_output == true)
                                                                {
                                                                    // gps_ephemeris_iter = d_ls_pvt->gps_ephemeris_map.end();
                                                                    // galileo_ephemeris_iter = d_ls_pvt->galileo_ephemeris_map.end();
                                                                    uint32_t i = 0;
                                                                    for (gnss_observables_iter = gnss_observables_map.begin(); gnss_observables_iter != gnss_observables_map.end(); gnss_observables_iter++)
                                                                        {
                                                                            std::string system(&gnss_observables_iter->second.System, 1);
                                                                            if (gps_channel == 0)
                                                                                {
                                                                                    if (system.compare("G") == 0)
                                                                                        {
                                                                                            // This is a channel with valid GPS signal
                                                                                            gps_ephemeris_iter = d_ls_pvt->gps_ephemeris_map.find(gnss_observables_iter->second.PRN);
                                                                                            if (gps_ephemeris_iter != d_ls_pvt->gps_ephemeris_map.cend())
                                                                                                {
                                                                                                    gps_channel = i;
                                                                                                }
                                                                                        }
                                                                                }
                                                                            if (glo_channel == 0)
                                                                                {
                                                                                    if (system.compare("R") == 0)
                                                                                        {
                                                                                            glonass_gnav_ephemeris_iter = d_ls_pvt->glonass_gnav_ephemeris_map.find(gnss_observables_iter->second.PRN);
                                                                                            if (glonass_gnav_ephemeris_iter != d_ls_pvt->glonass_gnav_ephemeris_map.cend())
                                                                                                {
                                                                                                    glo_channel = i;
                                                                                                }
                                                                                        }
                                                                                }
                                                                            i++;
                                                                        }
                                                                    if (flag_write_RTCM_MSM_output == true)
                                                                        {
                                                                            if (glonass_gnav_ephemeris_iter != d_ls_pvt->glonass_gnav_ephemeris_map.cend())
                                                                                {
                                                                                    d_rtcm_printer->Print_Rtcm_MSM(7, {}, {}, {}, glonass_gnav_ephemeris_iter->second, d_rx_time, gnss_observables_map, 0, 0, 0, 0, 0);
                                                                                }
                                                                        }
                                                                    if (flag_write_RTCM_MSM_output == true)
                                                                        {
                                                                            if (gps_ephemeris_iter != d_ls_pvt->gps_ephemeris_map.cend())
                                                                                {
                                                                                    d_rtcm_printer->Print_Rtcm_MSM(7, gps_ephemeris_iter->second, {}, {}, {}, d_rx_time, gnss_observables_map, 0, 0, 0, 0, 0);
                                                                                }
                                                                        }
                                                                }
                                                        }
                                                    if (type_of_rx == 30)  // GLONASS L2 C/A + Galileo E1B
                                                        {
                                                            if (flag_write_RTCM_1020_output == true)
                                                                {
                                                                    for (std::map<int, Glonass_Gnav_Ephemeris>::const_iterator glonass_gnav_ephemeris_iter = d_ls_pvt->glonass_gnav_ephemeris_map.cbegin(); glonass_gnav_ephemeris_iter != d_ls_pvt->glonass_gnav_ephemeris_map.cend(); glonass_gnav_ephemeris_iter++)
                                                                        {
                                                                            d_rtcm_printer->Print_Rtcm_MT1020(glonass_gnav_ephemeris_iter->second, d_ls_pvt->glonass_gnav_utc_model);
                                                                        }
                                                                }
                                                            if (flag_write_RTCM_1045_output == true)
                                                                {
                                                                    for (galileo_ephemeris_iter = d_ls_pvt->galileo_ephemeris_map.cbegin(); galileo_ephemeris_iter != d_ls_pvt->galileo_ephemeris_map.cend(); galileo_ephemeris_iter++)
                                                                        {
                                                                            d_rtcm_printer->Print_Rtcm_MT1045(galileo_ephemeris_iter->second);
                                                                        }
                                                                }
                                                            if (flag_write_RTCM_MSM_output == true)
                                                                {
                                                                    // gps_ephemeris_iter = d_ls_pvt->gps_ephemeris_map.end();
                                                                    // galileo_ephemeris_iter = d_ls_pvt->galileo_ephemeris_map.end();
                                                                    uint32_t i = 0;
                                                                    for (gnss_observables_iter = gnss_observables_map.cbegin(); gnss_observables_iter != gnss_observables_map.cend(); gnss_observables_iter++)
                                                                        {
                                                                            std::string system(&gnss_observables_iter->second.System, 1);
                                                                            if (gal_channel == 0)
                                                                                {
                                                                                    if (system.compare("E") == 0)
                                                                                        {
                                                                                            // This is a channel with valid GPS signal
                                                                                            galileo_ephemeris_iter = d_ls_pvt->galileo_ephemeris_map.find(gnss_observables_iter->second.PRN);
                                                                                            if (galileo_ephemeris_iter != d_ls_pvt->galileo_ephemeris_map.cend())
                                                                                                {
                                                                                                    gal_channel = i;
                                                                                                }
                                                                                        }
                                                                                }
                                                                            if (glo_channel == 0)
                                                                                {
                                                                                    if (system.compare("R") == 0)
                                                                                        {
                                                                                            glonass_gnav_ephemeris_iter = d_ls_pvt->glonass_gnav_ephemeris_map.find(gnss_observables_iter->second.PRN);
                                                                                            if (glonass_gnav_ephemeris_iter != d_ls_pvt->glonass_gnav_ephemeris_map.end())
                                                                                                {
                                                                                                    glo_channel = i;
                                                                                                }
                                                                                        }
                                                                                }
                                                                            i++;
                                                                        }
                                                                    if (flag_write_RTCM_MSM_output == true)
                                                                        {
                                                                            if (galileo_ephemeris_iter != d_ls_pvt->galileo_ephemeris_map.end())
                                                                                {
                                                                                    d_rtcm_printer->Print_Rtcm_MSM(7, {}, {}, galileo_ephemeris_iter->second, {}, d_rx_time, gnss_observables_map, 0, 0, 0, 0, 0);
                                                                                }
                                                                        }
                                                                    if (flag_write_RTCM_MSM_output == true)
                                                                        {
                                                                            if (glonass_gnav_ephemeris_iter != d_ls_pvt->glonass_gnav_ephemeris_map.end())
                                                                                {
                                                                                    d_rtcm_printer->Print_Rtcm_MSM(7, {}, {}, {}, glonass_gnav_ephemeris_iter->second, d_rx_time, gnss_observables_map, 0, 0, 0, 0, 0);
                                                                                }
                                                                        }
                                                                }
                                                        }
                                                }

                                            if (!b_rtcm_writing_started)  // the first time
                                                {
                                                    if (type_of_rx == 1)  // GPS L1 C/A
                                                        {
                                                            for (std::map<int, Gps_Ephemeris>::const_iterator gps_ephemeris_iter = d_ls_pvt->gps_ephemeris_map.cbegin(); gps_ephemeris_iter != d_ls_pvt->gps_ephemeris_map.cend(); gps_ephemeris_iter++)
                                                                {
                                                                    d_rtcm_printer->Print_Rtcm_MT1019(gps_ephemeris_iter->second);
                                                                }

                                                            std::map<int, Gps_Ephemeris>::const_iterator gps_ephemeris_iter = d_ls_pvt->gps_ephemeris_map.cbegin();

                                                            if (gps_ephemeris_iter != d_ls_pvt->gps_ephemeris_map.cend())
                                                                {
                                                                    d_rtcm_printer->Print_Rtcm_MSM(7, gps_ephemeris_iter->second, {}, {}, {}, d_rx_time, gnss_observables_map, 0, 0, 0, 0, 0);
                                                                }
                                                            b_rtcm_writing_started = true;
                                                        }
                                                    if ((type_of_rx == 4) || (type_of_rx == 5) || (type_of_rx == 6) || (type_of_rx == 14) || (type_of_rx == 15))  // Galileo
                                                        {
                                                            for (std::map<int, Galileo_Ephemeris>::const_iterator gal_ephemeris_iter = d_ls_pvt->galileo_ephemeris_map.cbegin(); gal_ephemeris_iter != d_ls_pvt->galileo_ephemeris_map.cend(); gal_ephemeris_iter++)
                                                                {
                                                                    d_rtcm_printer->Print_Rtcm_MT1045(gal_ephemeris_iter->second);
                                                                }

                                                            std::map<int, Galileo_Ephemeris>::const_iterator gal_ephemeris_iter = d_ls_pvt->galileo_ephemeris_map.cbegin();

                                                            if (gal_ephemeris_iter != d_ls_pvt->galileo_ephemeris_map.cend())
                                                                {
                                                                    d_rtcm_printer->Print_Rtcm_MSM(7, {}, {}, gal_ephemeris_iter->second, {}, d_rx_time, gnss_observables_map, 0, 0, 0, 0, 0);
                                                                }
                                                            b_rtcm_writing_started = true;
                                                        }
                                                    if (type_of_rx == 7)  // GPS L1 C/A + GPS L2C
                                                        {
                                                            for (std::map<int, Gps_Ephemeris>::const_iterator gps_ephemeris_iter = d_ls_pvt->gps_ephemeris_map.cbegin(); gps_ephemeris_iter != d_ls_pvt->gps_ephemeris_map.cend(); gps_ephemeris_iter++)
                                                                {
                                                                    d_rtcm_printer->Print_Rtcm_MT1019(gps_ephemeris_iter->second);
                                                                }

                                                            std::map<int, Gps_Ephemeris>::const_iterator gps_ephemeris_iter = d_ls_pvt->gps_ephemeris_map.cbegin();
                                                            std::map<int, Gps_CNAV_Ephemeris>::const_iterator gps_cnav_ephemeris_iter = d_ls_pvt->gps_cnav_ephemeris_map.cbegin();

                                                            if ((gps_ephemeris_iter != d_ls_pvt->gps_ephemeris_map.cend()) && (gps_cnav_ephemeris_iter != d_ls_pvt->gps_cnav_ephemeris_map.cend()))
                                                                {
                                                                    d_rtcm_printer->Print_Rtcm_MSM(7, gps_ephemeris_iter->second, gps_cnav_ephemeris_iter->second, {}, {}, d_rx_time, gnss_observables_map, 0, 0, 0, 0, 0);
                                                                }
                                                            b_rtcm_writing_started = true;
                                                        }
                                                    if (type_of_rx == 9)  // GPS L1 C/A + Galileo E1B
                                                        {
                                                            if (d_rtcm_MT1019_rate_ms != 0)  // allows deactivating messages by setting rate = 0
                                                                {
                                                                    for (std::map<int, Gps_Ephemeris>::const_iterator gps_ephemeris_iter = d_ls_pvt->gps_ephemeris_map.cbegin(); gps_ephemeris_iter != d_ls_pvt->gps_ephemeris_map.cend(); gps_ephemeris_iter++)
                                                                        {
                                                                            d_rtcm_printer->Print_Rtcm_MT1019(gps_ephemeris_iter->second);
                                                                        }
                                                                }
                                                            if (d_rtcm_MT1045_rate_ms != 0)
                                                                {
                                                                    for (galileo_ephemeris_iter = d_ls_pvt->galileo_ephemeris_map.begin(); galileo_ephemeris_iter != d_ls_pvt->galileo_ephemeris_map.end(); galileo_ephemeris_iter++)
                                                                        {
                                                                            d_rtcm_printer->Print_Rtcm_MT1045(galileo_ephemeris_iter->second);
                                                                        }
                                                                }

                                                            uint32_t i = 0;
                                                            for (gnss_observables_iter = gnss_observables_map.cbegin(); gnss_observables_iter != gnss_observables_map.cend(); gnss_observables_iter++)
                                                                {
                                                                    std::string system(&gnss_observables_iter->second.System, 1);
                                                                    if (gps_channel == 0)
                                                                        {
                                                                            if (system.compare("G") == 0)
                                                                                {
                                                                                    // This is a channel with valid GPS signal
                                                                                    gps_ephemeris_iter = d_ls_pvt->gps_ephemeris_map.find(gnss_observables_iter->second.PRN);
                                                                                    if (gps_ephemeris_iter != d_ls_pvt->gps_ephemeris_map.end())
                                                                                        {
                                                                                            gps_channel = i;
                                                                                        }
                                                                                }
                                                                        }
                                                                    if (gal_channel == 0)
                                                                        {
                                                                            if (system.compare("E") == 0)
                                                                                {
                                                                                    galileo_ephemeris_iter = d_ls_pvt->galileo_ephemeris_map.find(gnss_observables_iter->second.PRN);
                                                                                    if (galileo_ephemeris_iter != d_ls_pvt->galileo_ephemeris_map.end())
                                                                                        {
                                                                                            gal_channel = i;
                                                                                        }
                                                                                }
                                                                        }
                                                                    i++;
                                                                }

                                                            if (gps_ephemeris_iter != d_ls_pvt->gps_ephemeris_map.end() && (d_rtcm_MT1077_rate_ms != 0))
                                                                {
                                                                    d_rtcm_printer->Print_Rtcm_MSM(7, gps_ephemeris_iter->second, {}, {}, {}, d_rx_time, gnss_observables_map, 0, 0, 0, 0, 0);
                                                                }

                                                            if (galileo_ephemeris_iter != d_ls_pvt->galileo_ephemeris_map.end() && (d_rtcm_MT1097_rate_ms != 0))
                                                                {
                                                                    d_rtcm_printer->Print_Rtcm_MSM(7, {}, {}, galileo_ephemeris_iter->second, {}, d_rx_time, gnss_observables_map, 0, 0, 0, 0, 0);
                                                                }
                                                            b_rtcm_writing_started = true;
                                                        }
                                                    if ((type_of_rx == 23) || (type_of_rx == 24) || (type_of_rx == 25))  // GLONASS
                                                        {
                                                            for (std::map<int, Glonass_Gnav_Ephemeris>::const_iterator glonass_gnav_ephemeris_iter = d_ls_pvt->glonass_gnav_ephemeris_map.cbegin(); glonass_gnav_ephemeris_iter != d_ls_pvt->glonass_gnav_ephemeris_map.cend(); glonass_gnav_ephemeris_iter++)
                                                                {
                                                                    d_rtcm_printer->Print_Rtcm_MT1020(glonass_gnav_ephemeris_iter->second, d_ls_pvt->glonass_gnav_utc_model);
                                                                }

                                                            std::map<int, Glonass_Gnav_Ephemeris>::const_iterator glo_gnav_ephemeris_iter = d_ls_pvt->glonass_gnav_ephemeris_map.cbegin();

                                                            if (glo_gnav_ephemeris_iter != d_ls_pvt->glonass_gnav_ephemeris_map.cend())
                                                                {
                                                                    d_rtcm_printer->Print_Rtcm_MSM(7, {}, {}, {}, glo_gnav_ephemeris_iter->second, d_rx_time, gnss_observables_map, 0, 0, 0, 0, 0);
                                                                }
                                                            b_rtcm_writing_started = true;
                                                        }
                                                    if (type_of_rx == 26)  // GPS L1 C/A + GLONASS L1 C/A
                                                        {
                                                            if (d_rtcm_MT1019_rate_ms != 0)  // allows deactivating messages by setting rate = 0
                                                                {
                                                                    for (gps_ephemeris_iter = d_ls_pvt->gps_ephemeris_map.cbegin(); gps_ephemeris_iter != d_ls_pvt->gps_ephemeris_map.cend(); gps_ephemeris_iter++)
                                                                        {
                                                                            d_rtcm_printer->Print_Rtcm_MT1019(gps_ephemeris_iter->second);
                                                                        }
                                                                }
                                                            if (d_rtcm_MT1020_rate_ms != 0)  // allows deactivating messages by setting rate = 0
                                                                {
                                                                    for (std::map<int, Glonass_Gnav_Ephemeris>::const_iterator glonass_gnav_ephemeris_iter = d_ls_pvt->glonass_gnav_ephemeris_map.cbegin(); glonass_gnav_ephemeris_iter != d_ls_pvt->glonass_gnav_ephemeris_map.cend(); glonass_gnav_ephemeris_iter++)
                                                                        {
                                                                            d_rtcm_printer->Print_Rtcm_MT1020(glonass_gnav_ephemeris_iter->second, d_ls_pvt->glonass_gnav_utc_model);
                                                                        }
                                                                }

                                                            // gps_ephemeris_iter = d_ls_pvt->gps_ephemeris_map.end();
                                                            // galileo_ephemeris_iter = d_ls_pvt->galileo_ephemeris_map.end();
                                                            uint32_t i = 0;
                                                            for (gnss_observables_iter = gnss_observables_map.cbegin(); gnss_observables_iter != gnss_observables_map.cend(); gnss_observables_iter++)
                                                                {
                                                                    std::string system(&gnss_observables_iter->second.System, 1);
                                                                    if (gps_channel == 0)
                                                                        {
                                                                            if (system.compare("G") == 0)
                                                                                {
                                                                                    // This is a channel with valid GPS signal
                                                                                    gps_ephemeris_iter = d_ls_pvt->gps_ephemeris_map.find(gnss_observables_iter->second.PRN);
                                                                                    if (gps_ephemeris_iter != d_ls_pvt->gps_ephemeris_map.cend())
                                                                                        {
                                                                                            gps_channel = i;
                                                                                        }
                                                                                }
                                                                        }
                                                                    if (glo_channel == 0)
                                                                        {
                                                                            if (system.compare("R") == 0)
                                                                                {
                                                                                    glonass_gnav_ephemeris_iter = d_ls_pvt->glonass_gnav_ephemeris_map.find(gnss_observables_iter->second.PRN);
                                                                                    if (glonass_gnav_ephemeris_iter != d_ls_pvt->glonass_gnav_ephemeris_map.cend())
                                                                                        {
                                                                                            glo_channel = i;
                                                                                        }
                                                                                }
                                                                        }
                                                                    i++;
                                                                }
                                                            if (glonass_gnav_ephemeris_iter != d_ls_pvt->glonass_gnav_ephemeris_map.cend())
                                                                {
                                                                    d_rtcm_printer->Print_Rtcm_MSM(7, {}, {}, {}, glonass_gnav_ephemeris_iter->second, d_rx_time, gnss_observables_map, 0, 0, 0, 0, 0);
                                                                }

                                                            if (gps_ephemeris_iter != d_ls_pvt->gps_ephemeris_map.cend())
                                                                {
                                                                    d_rtcm_printer->Print_Rtcm_MSM(7, gps_ephemeris_iter->second, {}, {}, {}, d_rx_time, gnss_observables_map, 0, 0, 0, 0, 0);
                                                                }

                                                            b_rtcm_writing_started = true;
                                                        }
                                                    if (type_of_rx == 27)  // GLONASS L1 C/A + Galileo E1B
                                                        {
                                                            if (d_rtcm_MT1020_rate_ms != 0)  // allows deactivating messages by setting rate = 0
                                                                {
                                                                    for (std::map<int, Glonass_Gnav_Ephemeris>::const_iterator glonass_gnav_ephemeris_iter = d_ls_pvt->glonass_gnav_ephemeris_map.cbegin(); glonass_gnav_ephemeris_iter != d_ls_pvt->glonass_gnav_ephemeris_map.cend(); glonass_gnav_ephemeris_iter++)
                                                                        {
                                                                            d_rtcm_printer->Print_Rtcm_MT1020(glonass_gnav_ephemeris_iter->second, d_ls_pvt->glonass_gnav_utc_model);
                                                                        }
                                                                }
                                                            if (d_rtcm_MT1045_rate_ms != 0)  // allows deactivating messages by setting rate = 0
                                                                {
                                                                    for (galileo_ephemeris_iter = d_ls_pvt->galileo_ephemeris_map.cbegin(); galileo_ephemeris_iter != d_ls_pvt->galileo_ephemeris_map.cend(); galileo_ephemeris_iter++)
                                                                        {
                                                                            d_rtcm_printer->Print_Rtcm_MT1045(galileo_ephemeris_iter->second);
                                                                        }
                                                                }

                                                            uint32_t i = 0;
                                                            for (gnss_observables_iter = gnss_observables_map.cbegin(); gnss_observables_iter != gnss_observables_map.cend(); gnss_observables_iter++)
                                                                {
                                                                    std::string system(&gnss_observables_iter->second.System, 1);
                                                                    if (gal_channel == 0)
                                                                        {
                                                                            if (system.compare("E") == 0)
                                                                                {
                                                                                    // This is a channel with valid GPS signal
                                                                                    galileo_ephemeris_iter = d_ls_pvt->galileo_ephemeris_map.find(gnss_observables_iter->second.PRN);
                                                                                    if (galileo_ephemeris_iter != d_ls_pvt->galileo_ephemeris_map.cend())
                                                                                        {
                                                                                            gal_channel = i;
                                                                                        }
                                                                                }
                                                                        }
                                                                    if (glo_channel == 0)
                                                                        {
                                                                            if (system.compare("R") == 0)
                                                                                {
                                                                                    glonass_gnav_ephemeris_iter = d_ls_pvt->glonass_gnav_ephemeris_map.find(gnss_observables_iter->second.PRN);
                                                                                    if (glonass_gnav_ephemeris_iter != d_ls_pvt->glonass_gnav_ephemeris_map.end())
                                                                                        {
                                                                                            glo_channel = i;
                                                                                        }
                                                                                }
                                                                        }
                                                                    i++;
                                                                }
                                                            if (galileo_ephemeris_iter != d_ls_pvt->galileo_ephemeris_map.end())
                                                                {
                                                                    d_rtcm_printer->Print_Rtcm_MSM(7, {}, {}, galileo_ephemeris_iter->second, {}, d_rx_time, gnss_observables_map, 0, 0, 0, 0, 0);
                                                                }
                                                            if (glonass_gnav_ephemeris_iter != d_ls_pvt->glonass_gnav_ephemeris_map.end())
                                                                {
                                                                    d_rtcm_printer->Print_Rtcm_MSM(7, {}, {}, {}, glonass_gnav_ephemeris_iter->second, d_rx_time, gnss_observables_map, 0, 0, 0, 0, 0);
                                                                }
                                                        }
                                                    if (type_of_rx == 29)  // GPS L1 C/A + GLONASS L2 C/A
                                                        {
                                                            if (d_rtcm_MT1019_rate_ms != 0)  // allows deactivating messages by setting rate = 0
                                                                {
                                                                    for (gps_ephemeris_iter = d_ls_pvt->gps_ephemeris_map.cbegin(); gps_ephemeris_iter != d_ls_pvt->gps_ephemeris_map.cend(); gps_ephemeris_iter++)
                                                                        {
                                                                            d_rtcm_printer->Print_Rtcm_MT1019(gps_ephemeris_iter->second);
                                                                        }
                                                                }
                                                            if (d_rtcm_MT1020_rate_ms != 0)  // allows deactivating messages by setting rate = 0
                                                                {
                                                                    for (std::map<int, Glonass_Gnav_Ephemeris>::const_iterator glonass_gnav_ephemeris_iter = d_ls_pvt->glonass_gnav_ephemeris_map.cbegin(); glonass_gnav_ephemeris_iter != d_ls_pvt->glonass_gnav_ephemeris_map.cend(); glonass_gnav_ephemeris_iter++)
                                                                        {
                                                                            d_rtcm_printer->Print_Rtcm_MT1020(glonass_gnav_ephemeris_iter->second, d_ls_pvt->glonass_gnav_utc_model);
                                                                        }
                                                                }

                                                            // gps_ephemeris_iter = d_ls_pvt->gps_ephemeris_map.end();
                                                            // galileo_ephemeris_iter = d_ls_pvt->galileo_ephemeris_map.end();
                                                            uint32_t i = 0;
                                                            for (gnss_observables_iter = gnss_observables_map.cbegin(); gnss_observables_iter != gnss_observables_map.cend(); gnss_observables_iter++)
                                                                {
                                                                    std::string system(&gnss_observables_iter->second.System, 1);
                                                                    if (gps_channel == 0)
                                                                        {
                                                                            if (system.compare("G") == 0)
                                                                                {
                                                                                    // This is a channel with valid GPS signal
                                                                                    gps_ephemeris_iter = d_ls_pvt->gps_ephemeris_map.find(gnss_observables_iter->second.PRN);
                                                                                    if (gps_ephemeris_iter != d_ls_pvt->gps_ephemeris_map.cend())
                                                                                        {
                                                                                            gps_channel = i;
                                                                                        }
                                                                                }
                                                                        }
                                                                    if (glo_channel == 0)
                                                                        {
                                                                            if (system.compare("R") == 0)
                                                                                {
                                                                                    glonass_gnav_ephemeris_iter = d_ls_pvt->glonass_gnav_ephemeris_map.find(gnss_observables_iter->second.PRN);
                                                                                    if (glonass_gnav_ephemeris_iter != d_ls_pvt->glonass_gnav_ephemeris_map.cend())
                                                                                        {
                                                                                            glo_channel = i;
                                                                                        }
                                                                                }
                                                                        }
                                                                    i++;
                                                                }
                                                            if (glonass_gnav_ephemeris_iter != d_ls_pvt->glonass_gnav_ephemeris_map.cend())
                                                                {
                                                                    d_rtcm_printer->Print_Rtcm_MSM(7, {}, {}, {}, glonass_gnav_ephemeris_iter->second, d_rx_time, gnss_observables_map, 0, 0, 0, 0, 0);
                                                                }

                                                            if (gps_ephemeris_iter != d_ls_pvt->gps_ephemeris_map.cend())
                                                                {
                                                                    d_rtcm_printer->Print_Rtcm_MSM(7, gps_ephemeris_iter->second, {}, {}, {}, d_rx_time, gnss_observables_map, 0, 0, 0, 0, 0);
                                                                }

                                                            b_rtcm_writing_started = true;
                                                        }
                                                    if (type_of_rx == 30)  // GLONASS L2 C/A + Galileo E1B
                                                        {
                                                            if (d_rtcm_MT1020_rate_ms != 0)  // allows deactivating messages by setting rate = 0
                                                                {
                                                                    for (std::map<int, Glonass_Gnav_Ephemeris>::const_iterator glonass_gnav_ephemeris_iter = d_ls_pvt->glonass_gnav_ephemeris_map.cbegin(); glonass_gnav_ephemeris_iter != d_ls_pvt->glonass_gnav_ephemeris_map.cend(); glonass_gnav_ephemeris_iter++)
                                                                        {
                                                                            d_rtcm_printer->Print_Rtcm_MT1020(glonass_gnav_ephemeris_iter->second, d_ls_pvt->glonass_gnav_utc_model);
                                                                        }
                                                                }
                                                            if (d_rtcm_MT1045_rate_ms != 0)  // allows deactivating messages by setting rate = 0
                                                                {
                                                                    for (galileo_ephemeris_iter = d_ls_pvt->galileo_ephemeris_map.cbegin(); galileo_ephemeris_iter != d_ls_pvt->galileo_ephemeris_map.cend(); galileo_ephemeris_iter++)
                                                                        {
                                                                            d_rtcm_printer->Print_Rtcm_MT1045(galileo_ephemeris_iter->second);
                                                                        }
                                                                }

                                                            uint32_t i = 0;
                                                            for (gnss_observables_iter = gnss_observables_map.cbegin(); gnss_observables_iter != gnss_observables_map.cend(); gnss_observables_iter++)
                                                                {
                                                                    std::string system(&gnss_observables_iter->second.System, 1);
                                                                    if (gal_channel == 0)
                                                                        {
                                                                            if (system.compare("E") == 0)
                                                                                {
                                                                                    // This is a channel with valid GPS signal
                                                                                    galileo_ephemeris_iter = d_ls_pvt->galileo_ephemeris_map.find(gnss_observables_iter->second.PRN);
                                                                                    if (galileo_ephemeris_iter != d_ls_pvt->galileo_ephemeris_map.cend())
                                                                                        {
                                                                                            gal_channel = i;
                                                                                        }
                                                                                }
                                                                        }
                                                                    if (glo_channel == 0)
                                                                        {
                                                                            if (system.compare("R") == 0)
                                                                                {
                                                                                    glonass_gnav_ephemeris_iter = d_ls_pvt->glonass_gnav_ephemeris_map.find(gnss_observables_iter->second.PRN);
                                                                                    if (glonass_gnav_ephemeris_iter != d_ls_pvt->glonass_gnav_ephemeris_map.end())
                                                                                        {
                                                                                            glo_channel = i;
                                                                                        }
                                                                                }
                                                                        }
                                                                    i++;
                                                                }
                                                            if (galileo_ephemeris_iter != d_ls_pvt->galileo_ephemeris_map.end())
                                                                {
                                                                    d_rtcm_printer->Print_Rtcm_MSM(7, {}, {}, galileo_ephemeris_iter->second, {}, d_rx_time, gnss_observables_map, 0, 0, 0, 0, 0);
                                                                }
                                                            if (glonass_gnav_ephemeris_iter != d_ls_pvt->glonass_gnav_ephemeris_map.end())
                                                                {
                                                                    d_rtcm_printer->Print_Rtcm_MSM(7, {}, {}, {}, glonass_gnav_ephemeris_iter->second, d_rx_time, gnss_observables_map, 0, 0, 0, 0, 0);
                                                                }
                                                        }
                                                }
                                        }

                                    catch (const boost::exception& ex)
                                        {
                                            std::cout << "RTCM boost exception: " << boost::diagnostic_information(ex) << std::endl;
                                            LOG(ERROR) << "RTCM boost exception: " << boost::diagnostic_information(ex);
                                        }
                                    catch (const std::exception& ex)
                                        {
                                            std::cout << "RTCM std exception: " << ex.what() << std::endl;
                                            LOG(ERROR) << "RTCM std exception: " << ex.what();
                                        }
                                }
                        }

                    // DEBUG MESSAGE: Display position in console output
                    if (d_ls_pvt->is_valid_position() and flag_display_pvt)
                        {
                            std::streamsize ss = std::cout.precision();  // save current precision
                            std::cout.setf(std::ios::fixed, std::ios::floatfield);
                            auto facet = new boost::posix_time::time_facet("%Y-%b-%d %H:%M:%S.%f %z");
                            std::cout.imbue(std::locale(std::cout.getloc(), facet));

                            std::cout << TEXT_BOLD_GREEN
                                      << "Position at " << d_ls_pvt->get_position_UTC_time()
                                      << " UTC using " << d_ls_pvt->get_num_valid_observations()
                                      << std::fixed << std::setprecision(9)
                                      << " observations is Lat = " << d_ls_pvt->get_latitude() << " [deg], Long = " << d_ls_pvt->get_longitude()
                                      << std::fixed << std::setprecision(3)
                                      << " [deg], Height = " << d_ls_pvt->get_height() << " [m]" << TEXT_RESET << std::endl;
                            std::cout << std::setprecision(ss);
                            DLOG(INFO) << "RX clock offset: " << d_ls_pvt->get_time_offset_s() << "[s]";

                            // boost::posix_time::ptime p_time;
                            // gtime_t rtklib_utc_time = gpst2time(adjgpsweek(d_ls_pvt->gps_ephemeris_map.cbegin()->second.i_GPS_week), d_rx_time);
                            // p_time = boost::posix_time::from_time_t(rtklib_utc_time.time);
                            // p_time += boost::posix_time::microseconds(round(rtklib_utc_time.sec * 1e6));
                            // std::cout << TEXT_MAGENTA << "Observable RX time (GPST) " << boost::posix_time::to_simple_string(p_time) << TEXT_RESET << std::endl;

                            DLOG(INFO) << "Position at " << boost::posix_time::to_simple_string(d_ls_pvt->get_position_UTC_time())
                                       << " UTC using " << d_ls_pvt->get_num_valid_observations() << " observations is Lat = " << d_ls_pvt->get_latitude() << " [deg], Long = " << d_ls_pvt->get_longitude()
                                       << " [deg], Height = " << d_ls_pvt->get_height() << " [m]";

                            /* std::cout << "Dilution of Precision at " << boost::posix_time::to_simple_string(d_ls_pvt->get_position_UTC_time())
                                         << " UTC using "<< d_ls_pvt->get_num_valid_observations() <<" observations is HDOP = " << d_ls_pvt->get_hdop() << " VDOP = "
                                         << d_ls_pvt->get_vdop()
                                         << " GDOP = " << d_ls_pvt->get_gdop() << std::endl; */
                        }
                }
        }

    return noutput_items;
}<|MERGE_RESOLUTION|>--- conflicted
+++ resolved
@@ -513,101 +513,6 @@
         {
             LOG(INFO) << "Failed to save GLONASS GNAV Ephemeris, map is empty";
         }
-
-    // Save GPS UTC model parameters
-    file_name = "gps_utc_model.xml";
-    if (d_ls_pvt->gps_utc_model.valid)
-        {
-            std::ofstream ofs;
-            try
-                {
-                    ofs.open(file_name.c_str(), std::ofstream::trunc | std::ofstream::out);
-                    boost::archive::xml_oarchive xml(ofs);
-                    xml << boost::serialization::make_nvp("GNSS-SDR_utc_model", d_ls_pvt->gps_utc_model);
-                    LOG(INFO) << "Saved GPS UTC model parameters";
-                }
-            catch (std::exception& e)
-                {
-                    LOG(WARNING) << e.what();
-                }
-        }
-    else
-        {
-            LOG(INFO) << "Failed to save GPS UTC model parameters, not valid data";
-        }
-
-    // Save Galileo UTC model parameters
-    file_name = "gal_utc_model.xml";
-    if (d_ls_pvt->galileo_utc_model.Delta_tLS_6 != 0.0)
-        {
-            std::ofstream ofs;
-            try
-                {
-                    ofs.open(file_name.c_str(), std::ofstream::trunc | std::ofstream::out);
-                    boost::archive::xml_oarchive xml(ofs);
-                    xml << boost::serialization::make_nvp("GNSS-SDR_gal_utc_model", d_ls_pvt->galileo_utc_model);
-                    LOG(INFO) << "Saved Galileo UTC model parameters";
-                }
-            catch (std::exception& e)
-                {
-                    LOG(WARNING) << e.what();
-                }
-        }
-    else
-        {
-            LOG(INFO) << "Failed to save Galileo UTC model parameters, not valid data";
-        }
-
-    // Save GPS CNAV UTC model parameters
-    file_name = "gps_cnav_utc_model.xml";
-    if (d_ls_pvt->gps_cnav_utc_model.valid)
-        {
-            std::ofstream ofs;
-            try
-                {
-                    ofs.open(file_name.c_str(), std::ofstream::trunc | std::ofstream::out);
-                    boost::archive::xml_oarchive xml(ofs);
-                    xml << boost::serialization::make_nvp("GNSS-SDR_cnav_utc_model", d_ls_pvt->gps_cnav_utc_model);
-                    LOG(INFO) << "Saved GPS CNAV UTC model parameters";
-                }
-            catch (std::exception& e)
-                {
-                    LOG(WARNING) << e.what();
-                }
-        }
-    else
-        {
-            LOG(INFO) << "Failed to save GPS CNAV UTC model parameters, not valid data";
-        }
-
-    // save GLONASS GNAV ephemeris to XML file
-    file_name = "glo_gnav_ephemeris.xml";
-    if (d_ls_pvt->glonass_gnav_ephemeris_map.empty() == false)
-        {
-            std::ofstream ofs;
-            try
-                {
-                    ofs.open(file_name.c_str(), std::ofstream::trunc | std::ofstream::out);
-                    boost::archive::xml_oarchive xml(ofs);
-                    xml << boost::serialization::make_nvp("GNSS-SDR_gnav_ephemeris_map", d_ls_pvt->glonass_gnav_ephemeris_map);
-                    LOG(INFO) << "Saved GLONASS GNAV ephemeris map data";
-                }
-            catch (std::exception& e)
-                {
-                    LOG(WARNING) << e.what();
-                }
-        }
-    else
-        {
-            LOG(INFO) << "Failed to save GLONASS GNAV ephemeris, map is empty";
-        }
-
-<<<<<<< HEAD
-    // save GLONASS UTC model parameters to XML file
-    file_name = "glo_utc_model.xml";
-    if (d_ls_pvt->glonass_gnav_utc_model.valid)
-=======
-
     // save Beidou B1I ephemeris to XML file
     file_name = "eph_BEIDOU_b1I.xml";
 
@@ -631,9 +536,97 @@
             LOG(WARNING) << "Failed to save BEIDOU Ephemeris, map is empty";
         }
 
-
-    if (d_dump_file.is_open() == true)
->>>>>>> fc98fa6a
+    // Save GPS UTC model parameters
+    file_name = "gps_utc_model.xml";
+    if (d_ls_pvt->gps_utc_model.valid)
+        {
+            std::ofstream ofs;
+            try
+                {
+                    ofs.open(file_name.c_str(), std::ofstream::trunc | std::ofstream::out);
+                    boost::archive::xml_oarchive xml(ofs);
+                    xml << boost::serialization::make_nvp("GNSS-SDR_utc_model", d_ls_pvt->gps_utc_model);
+                    LOG(INFO) << "Saved GPS UTC model parameters";
+                }
+            catch (std::exception& e)
+                {
+                    LOG(WARNING) << e.what();
+                }
+        }
+    else
+        {
+            LOG(INFO) << "Failed to save GPS UTC model parameters, not valid data";
+        }
+
+    // Save Galileo UTC model parameters
+    file_name = "gal_utc_model.xml";
+    if (d_ls_pvt->galileo_utc_model.Delta_tLS_6 != 0.0)
+        {
+            std::ofstream ofs;
+            try
+                {
+                    ofs.open(file_name.c_str(), std::ofstream::trunc | std::ofstream::out);
+                    boost::archive::xml_oarchive xml(ofs);
+                    xml << boost::serialization::make_nvp("GNSS-SDR_gal_utc_model", d_ls_pvt->galileo_utc_model);
+                    LOG(INFO) << "Saved Galileo UTC model parameters";
+                }
+            catch (std::exception& e)
+                {
+                    LOG(WARNING) << e.what();
+                }
+        }
+    else
+        {
+            LOG(INFO) << "Failed to save Galileo UTC model parameters, not valid data";
+        }
+
+    // Save GPS CNAV UTC model parameters
+    file_name = "gps_cnav_utc_model.xml";
+    if (d_ls_pvt->gps_cnav_utc_model.valid)
+        {
+            std::ofstream ofs;
+            try
+                {
+                    ofs.open(file_name.c_str(), std::ofstream::trunc | std::ofstream::out);
+                    boost::archive::xml_oarchive xml(ofs);
+                    xml << boost::serialization::make_nvp("GNSS-SDR_cnav_utc_model", d_ls_pvt->gps_cnav_utc_model);
+                    LOG(INFO) << "Saved GPS CNAV UTC model parameters";
+                }
+            catch (std::exception& e)
+                {
+                    LOG(WARNING) << e.what();
+                }
+        }
+    else
+        {
+            LOG(INFO) << "Failed to save GPS CNAV UTC model parameters, not valid data";
+        }
+
+    // save GLONASS GNAV ephemeris to XML file
+    file_name = "glo_gnav_ephemeris.xml";
+    if (d_ls_pvt->glonass_gnav_ephemeris_map.empty() == false)
+        {
+            std::ofstream ofs;
+            try
+                {
+                    ofs.open(file_name.c_str(), std::ofstream::trunc | std::ofstream::out);
+                    boost::archive::xml_oarchive xml(ofs);
+                    xml << boost::serialization::make_nvp("GNSS-SDR_gnav_ephemeris_map", d_ls_pvt->glonass_gnav_ephemeris_map);
+                    LOG(INFO) << "Saved GLONASS GNAV ephemeris map data";
+                }
+            catch (std::exception& e)
+                {
+                    LOG(WARNING) << e.what();
+                }
+        }
+    else
+        {
+            LOG(INFO) << "Failed to save GLONASS GNAV ephemeris, map is empty";
+        }
+
+    // save GLONASS UTC model parameters to XML file
+    file_name = "glo_utc_model.xml";
+    if (d_ls_pvt->glonass_gnav_utc_model.valid)
         {
             std::ofstream ofs;
             try
@@ -753,8 +746,7 @@
                             std::map<int, Galileo_Ephemeris>::const_iterator tmp_eph_iter_gal = d_ls_pvt->galileo_ephemeris_map.find(in[i][epoch].PRN);
                             std::map<int, Gps_CNAV_Ephemeris>::const_iterator tmp_eph_iter_cnav = d_ls_pvt->gps_cnav_ephemeris_map.find(in[i][epoch].PRN);
                             std::map<int, Glonass_Gnav_Ephemeris>::const_iterator tmp_eph_iter_glo_gnav = d_ls_pvt->glonass_gnav_ephemeris_map.find(in[i][epoch].PRN);
-                            std::map<int, Beidou_Ephemeris>::const_iterator tmp_eph_iter_bds = d_ls_pvt->beidou_ephemeris_map.find(in[i][epoch].PRN);
-                            if (((tmp_eph_iter_gps->second.i_satellite_PRN == in[i][epoch].PRN) and (std::string(in[i][epoch].Signal).compare("1C") == 0)) or ((tmp_eph_iter_cnav->second.i_satellite_PRN == in[i][epoch].PRN) and (std::string(in[i][epoch].Signal).compare("2S") == 0)) or ((tmp_eph_iter_gal->second.i_satellite_PRN == in[i][epoch].PRN) and (std::string(in[i][epoch].Signal).compare("1B") == 0)) or ((tmp_eph_iter_gal->second.i_satellite_PRN == in[i][epoch].PRN) and (std::string(in[i][epoch].Signal).compare("5X") == 0)) or ((tmp_eph_iter_glo_gnav->second.i_satellite_PRN == in[i][epoch].PRN) and (std::string(in[i][epoch].Signal).compare("1G") == 0)) or ((tmp_eph_iter_glo_gnav->second.i_satellite_PRN == in[i][epoch].PRN) and (std::string(in[i][epoch].Signal).compare("2G") == 0)) or ((tmp_eph_iter_cnav->second.i_satellite_PRN == in[i][epoch].PRN) and (std::string(in[i][epoch].Signal).compare("L5") == 0)) or ((tmp_eph_iter_bds->second.i_satellite_PRN == in[i][epoch].PRN) and (std::string(in[i][epoch].Signal).compare("B1") == 0)))
+                            if (((tmp_eph_iter_gps->second.i_satellite_PRN == in[i][epoch].PRN) and (std::string(in[i][epoch].Signal).compare("1C") == 0)) or ((tmp_eph_iter_cnav->second.i_satellite_PRN == in[i][epoch].PRN) and (std::string(in[i][epoch].Signal).compare("2S") == 0)) or ((tmp_eph_iter_gal->second.i_satellite_PRN == in[i][epoch].PRN) and (std::string(in[i][epoch].Signal).compare("1B") == 0)) or ((tmp_eph_iter_gal->second.i_satellite_PRN == in[i][epoch].PRN) and (std::string(in[i][epoch].Signal).compare("5X") == 0)) or ((tmp_eph_iter_glo_gnav->second.i_satellite_PRN == in[i][epoch].PRN) and (std::string(in[i][epoch].Signal).compare("1G") == 0)) or ((tmp_eph_iter_glo_gnav->second.i_satellite_PRN == in[i][epoch].PRN) and (std::string(in[i][epoch].Signal).compare("2G") == 0)) or ((tmp_eph_iter_cnav->second.i_satellite_PRN == in[i][epoch].PRN) and (std::string(in[i][epoch].Signal).compare("L5") == 0)))
                                 {
                                     // store valid observables in a map.
                                     gnss_observables_map.insert(std::pair<int, Gnss_Synchro>(i, in[i][epoch]));
@@ -2349,8 +2341,8 @@
                             // std::cout << TEXT_MAGENTA << "Observable RX time (GPST) " << boost::posix_time::to_simple_string(p_time) << TEXT_RESET << std::endl;
 
                             DLOG(INFO) << "Position at " << boost::posix_time::to_simple_string(d_ls_pvt->get_position_UTC_time())
-                                       << " UTC using " << d_ls_pvt->get_num_valid_observations() << " observations is Lat = " << d_ls_pvt->get_latitude() << " [deg], Long = " << d_ls_pvt->get_longitude()
-                                       << " [deg], Height = " << d_ls_pvt->get_height() << " [m]";
+                                      << " UTC using " << d_ls_pvt->get_num_valid_observations() << " observations is Lat = " << d_ls_pvt->get_latitude() << " [deg], Long = " << d_ls_pvt->get_longitude()
+                                      << " [deg], Height = " << d_ls_pvt->get_height() << " [m]";
 
                             /* std::cout << "Dilution of Precision at " << boost::posix_time::to_simple_string(d_ls_pvt->get_position_UTC_time())
                                          << " UTC using "<< d_ls_pvt->get_num_valid_observations() <<" observations is HDOP = " << d_ls_pvt->get_hdop() << " VDOP = "
