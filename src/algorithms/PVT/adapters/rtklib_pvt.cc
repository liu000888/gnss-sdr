/*!
 * \file rtklib_pvt.cc
 * \brief Interface of a Position Velocity and Time computation block
 * \author Javier Arribas, 2017. jarribas(at)cttc.es
 *
 * -------------------------------------------------------------------------
 *
 * Copyright (C) 2010-2015  (see AUTHORS file for a list of contributors)
 *
 * GNSS-SDR is a software defined Global Navigation
 *          Satellite Systems receiver
 *
 * This file is part of GNSS-SDR.
 *
 * GNSS-SDR is free software: you can redistribute it and/or modify
 * it under the terms of the GNU General Public License as published by
 * the Free Software Foundation, either version 3 of the License, or
 * (at your option) any later version.
 *
 * GNSS-SDR is distributed in the hope that it will be useful,
 * but WITHOUT ANY WARRANTY; without even the implied warranty of
 * MERCHANTABILITY or FITNESS FOR A PARTICULAR PURPOSE.  See the
 * GNU General Public License for more details.
 *
 * You should have received a copy of the GNU General Public License
 * along with GNSS-SDR. If not, see <http://www.gnu.org/licenses/>.
 *
 * -------------------------------------------------------------------------
 */


#include "rtklib_pvt.h"
#include <glog/logging.h>
#include <boost/archive/xml_oarchive.hpp>
#include <boost/archive/xml_iarchive.hpp>
#include <boost/math/common_factor_rt.hpp>
#include <boost/serialization/map.hpp>
#include "configuration_interface.h"


using google::LogMessage;

RtklibPvt::RtklibPvt(ConfigurationInterface* configuration,
        std::string role,
        unsigned int in_streams,
        unsigned int out_streams) :
                role_(role),
                in_streams_(in_streams),
                out_streams_(out_streams)
{
    // dump parameters
    std::string default_dump_filename = "./pvt.dat";
    std::string default_nmea_dump_filename = "./nmea_pvt.nmea";
    std::string default_nmea_dump_devname = "/dev/tty1";
    std::string default_rtcm_dump_devname = "/dev/pts/1";
    DLOG(INFO) << "role " << role;
    dump_ = configuration->property(role + ".dump", false);
    dump_filename_ = configuration->property(role + ".dump_filename", default_dump_filename);

    // output rate
    int output_rate_ms = configuration->property(role + ".output_rate_ms", 500);

    // display rate
    int display_rate_ms = configuration->property(role + ".display_rate_ms", 500);

    // NMEA Printer settings
    bool flag_nmea_tty_port = configuration->property(role + ".flag_nmea_tty_port", false);
    std::string nmea_dump_filename = configuration->property(role + ".nmea_dump_filename", default_nmea_dump_filename);
    std::string nmea_dump_devname = configuration->property(role + ".nmea_dump_devname", default_nmea_dump_devname);

    // RINEX version
    int rinex_version = configuration->property(role + ".rinex_version", 3);
    if( (rinex_version < 2) || (rinex_version > 3) )
        {
            //warn user and set the default
            rinex_version = 3;
        }

    // RTCM Printer settings
    bool flag_rtcm_tty_port = configuration->property(role + ".flag_rtcm_tty_port", false);
    std::string rtcm_dump_devname = configuration->property(role + ".rtcm_dump_devname", default_rtcm_dump_devname);
    bool flag_rtcm_server = configuration->property(role + ".flag_rtcm_server", false);
    unsigned short rtcm_tcp_port = configuration->property(role + ".rtcm_tcp_port", 2101);
    unsigned short rtcm_station_id = configuration->property(role + ".rtcm_station_id", 1234);
    // RTCM message rates: least common multiple with output_rate_ms
    int rtcm_MT1019_rate_ms = boost::math::lcm(configuration->property(role + ".rtcm_MT1019_rate_ms", 5000), output_rate_ms);
    int rtcm_MT1020_rate_ms = boost::math::lcm(configuration->property(role + ".rtcm_MT1020_rate_ms", 5000), output_rate_ms);
    int rtcm_MT1045_rate_ms = boost::math::lcm(configuration->property(role + ".rtcm_MT1045_rate_ms", 5000), output_rate_ms);
    int rtcm_MSM_rate_ms = boost::math::lcm(configuration->property(role + ".rtcm_MSM_rate_ms", 1000), output_rate_ms);
    int rtcm_MT1077_rate_ms = boost::math::lcm(configuration->property(role + ".rtcm_MT1077_rate_ms", rtcm_MSM_rate_ms), output_rate_ms);
    int rtcm_MT1087_rate_ms = boost::math::lcm(configuration->property(role + ".rtcm_MT1087_rate_ms", rtcm_MSM_rate_ms), output_rate_ms);
    int rtcm_MT1097_rate_ms = boost::math::lcm(configuration->property(role + ".rtcm_MT1097_rate_ms", rtcm_MSM_rate_ms), output_rate_ms);
    std::map<int,int> rtcm_msg_rate_ms;
    rtcm_msg_rate_ms[1019] = rtcm_MT1019_rate_ms;
    rtcm_msg_rate_ms[1020] = rtcm_MT1020_rate_ms;
    rtcm_msg_rate_ms[1045] = rtcm_MT1045_rate_ms;
    for (int k = 1071; k < 1078; k++) // All GPS MSM
        {
            rtcm_msg_rate_ms[k] = rtcm_MT1077_rate_ms;
        }
    for (int k = 1081; k < 1088; k++) // All GLONASS MSM
        {
            rtcm_msg_rate_ms[k] = rtcm_MT1087_rate_ms;
        }
    for (int k = 1091; k < 1098; k++) // All Galileo MSM
        {
            rtcm_msg_rate_ms[k] = rtcm_MT1097_rate_ms;
        }
    // getting names from the config file, if available
    // default filename for assistance data
    const std::string eph_default_xml_filename = "./gps_ephemeris.xml";
    const std::string utc_default_xml_filename = "./gps_utc_model.xml";
    const std::string iono_default_xml_filename = "./gps_iono.xml";
    const std::string ref_time_default_xml_filename = "./gps_ref_time.xml";
    const std::string ref_location_default_xml_filename = "./gps_ref_location.xml";
    eph_xml_filename_ = configuration->property("GNSS-SDR.SUPL_gps_ephemeris_xml", eph_default_xml_filename);
    //std::string utc_xml_filename = configuration_->property("GNSS-SDR.SUPL_gps_utc_model.xml", utc_default_xml_filename);
    //std::string iono_xml_filename = configuration_->property("GNSS-SDR.SUPL_gps_iono_xml", iono_default_xml_filename);
    //std::string ref_time_xml_filename = configuration_->property("GNSS-SDR.SUPL_gps_ref_time_xml", ref_time_default_xml_filename);
    //std::string ref_location_xml_filename = configuration_->property("GNSS-SDR.SUPL_gps_ref_location_xml", ref_location_default_xml_filename);

    // Infer the type of receiver
    /*
     *   TYPE  |  RECEIVER
     *     0   |  Unknown
     *     1   |  GPS L1 C/A
     *     2   |  GPS L2C
     *     3   |  GPS L5
     *     4   |  Galileo E1B
     *     5   |  Galileo E5a
     *     6   |  Galileo E5b
     *     7   |  GPS L1 C/A + GPS L2C
     *     8   |  GPS L1 C/A + GPS L5
     *     9   |  GPS L1 C/A + Galileo E1B
     *    10   |  GPS L1 C/A + Galileo E5a
     *    11   |  GPS L1 C/A + Galileo E5b
     *    12   |  Galileo E1B + GPS L2C
     *    13   |  Galileo E1B + GPS L5
     *    14   |  Galileo E1B + Galileo E5a
     *    15   |  Galileo E1B + Galileo E5b
     *    16   |  GPS L2C + GPS L5
     *    17   |  GPS L2C + Galileo E5a
     *    18   |  GPS L2C + Galileo E5b
     *    19   |  GPS L5 + Galileo E5a
     *    20   |  GPS L5 + Galileo E5b
     *    21   |  GPS L1 C/A + Galileo E1B + GPS L2C
     *    22   |  GPS L1 C/A + Galileo E1B + GPS L5
     *    23   |  GLONASS L1 C/A
     *    24   |  GLONASS L2 C/A
     *    25   |  GLONASS L1 C/A + GLONASS L2 C/A
     *    26   |  GPS L1 C/A + GLONASS L1 C/A
     *    27   |  Galileo E1B + GLONASS L1 C/A
     *    28   |  GPS L2C + GLONASS L1 C/A
     */
    int gps_1C_count = configuration->property("Channels_1C.count", 0);
    int gps_2S_count = configuration->property("Channels_2S.count", 0);
    int gps_L5_count = configuration->property("Channels_L5.count", 0);
    int gal_1B_count = configuration->property("Channels_1B.count", 0);
    int gal_E5a_count = configuration->property("Channels_5X.count", 0); // GPS L5 or Galileo E5a ?
    int gal_E5b_count = configuration->property("Channels_7X.count", 0);
    int glo_1G_count = configuration->property("Channels_1G.count", 0);

    unsigned int type_of_receiver = 0;
<<<<<<< HEAD
    if( (gps_1C_count != 0) && (gps_2S_count == 0)  && (gal_1B_count == 0) && (gal_E5a_count == 0) && (gal_E5b_count == 0) && (glo_1G_count == 0)) type_of_receiver = 1;
    if( (gps_1C_count == 0) && (gps_2S_count != 0)  && (gal_1B_count == 0) && (gal_E5a_count == 0) && (gal_E5b_count == 0) && (glo_1G_count == 0)) type_of_receiver = 2;

    if( (gps_1C_count == 0) && (gps_2S_count == 0)  && (gal_1B_count != 0) && (gal_E5a_count == 0) && (gal_E5b_count == 0) && (glo_1G_count == 0)) type_of_receiver = 4;
    if( (gps_1C_count == 0) && (gps_2S_count == 0)  && (gal_1B_count == 0) && (gal_E5a_count != 0) && (gal_E5b_count == 0) && (glo_1G_count == 0)) type_of_receiver = 5;
    if( (gps_1C_count == 0) && (gps_2S_count == 0)  && (gal_1B_count == 0) && (gal_E5a_count == 0) && (gal_E5b_count != 0) && (glo_1G_count == 0)) type_of_receiver = 6;
=======
    // *******************WARNING!!!!!!!***********
    // GPS L5 only configurable for single frequency, single system at the moment!!!!!!
    if( (gps_1C_count != 0) && (gps_2S_count == 0)  && (gal_1B_count == 0) && (gal_E5a_count == 0) && (gal_E5b_count == 0)) type_of_receiver = 1;
    if( (gps_1C_count == 0) && (gps_2S_count != 0)  && (gal_1B_count == 0) && (gal_E5a_count == 0) && (gal_E5b_count == 0)) type_of_receiver = 2;
    if( (gps_1C_count == 0) && (gps_2S_count == 0)  && (gps_L5_count != 0) && (gal_1B_count == 0) && (gal_E5a_count == 0) && (gal_E5b_count == 0)) type_of_receiver = 3;
    if( (gps_1C_count == 0) && (gps_2S_count == 0)  && (gal_1B_count != 0) && (gal_E5a_count == 0) && (gal_E5b_count == 0)) type_of_receiver = 4;
    if( (gps_1C_count == 0) && (gps_2S_count == 0)  && (gal_1B_count == 0) && (gal_E5a_count != 0) && (gal_E5b_count == 0)) type_of_receiver = 5;
    if( (gps_1C_count == 0) && (gps_2S_count == 0)  && (gal_1B_count == 0) && (gal_E5a_count == 0) && (gal_E5b_count != 0)) type_of_receiver = 6;
>>>>>>> 114121ef

    if( (gps_1C_count != 0) && (gps_2S_count != 0)  && (gal_1B_count == 0) && (gal_E5a_count == 0) && (gal_E5b_count == 0) && (glo_1G_count == 0)) type_of_receiver = 7;
    //if( (gps_1C_count != 0) && (gps_2S_count == 0)  && (gal_1B_count == 0) && (gal_E5a_count == 0) && (gal_E5b_count == 0)) type_of_receiver = 8;
    if( (gps_1C_count != 0) && (gps_2S_count == 0)  && (gal_1B_count != 0) && (gal_E5a_count == 0) && (gal_E5b_count == 0) && (glo_1G_count == 0)) type_of_receiver = 9;
    if( (gps_1C_count != 0) && (gps_2S_count == 0)  && (gal_1B_count == 0) && (gal_E5a_count != 0) && (gal_E5b_count == 0) && (glo_1G_count == 0)) type_of_receiver = 10;
    if( (gps_1C_count != 0) && (gps_2S_count == 0)  && (gal_1B_count == 0) && (gal_E5a_count == 0) && (gal_E5b_count != 0) && (glo_1G_count == 0)) type_of_receiver = 11;
    if( (gps_1C_count == 0) && (gps_2S_count != 0)  && (gal_1B_count != 0) && (gal_E5a_count == 0) && (gal_E5b_count == 0) && (glo_1G_count == 0)) type_of_receiver = 12;
    //if( (gps_1C_count == 0) && (gps_2S_count == 0)  && (gal_1B_count != 0) && (gal_E5a_count == 0) && (gal_E5b_count == 0)) type_of_receiver = 13;
    if( (gps_1C_count == 0) && (gps_2S_count == 0)  && (gal_1B_count != 0) && (gal_E5a_count != 0) && (gal_E5b_count == 0) && (glo_1G_count == 0)) type_of_receiver = 14;
    if( (gps_1C_count == 0) && (gps_2S_count == 0)  && (gal_1B_count != 0) && (gal_E5a_count == 0) && (gal_E5b_count != 0) && (glo_1G_count == 0)) type_of_receiver = 15;
    //if( (gps_1C_count == 0) && (gps_2S_count == 0)  && (gal_1B_count == 0) && (gal_E5a_count == 0) && (gal_E5b_count == 0)) type_of_receiver = 16;
    if( (gps_1C_count == 0) && (gps_2S_count != 0)  && (gal_1B_count == 0) && (gal_E5a_count != 0) && (gal_E5b_count == 0) && (glo_1G_count == 0)) type_of_receiver = 17;
    if( (gps_1C_count == 0) && (gps_2S_count != 0)  && (gal_1B_count == 0) && (gal_E5a_count == 0) && (gal_E5b_count != 0) && (glo_1G_count == 0)) type_of_receiver = 18;
    //if( (gps_1C_count == 0) && (gps_2S_count == 0)  && (gal_1B_count == 0) && (gal_E5a_count == 0) && (gal_E5b_count == 0)) type_of_receiver = 19;
    //if( (gps_1C_count == 0) && (gps_2S_count == 0)  && (gal_1B_count == 0) && (gal_E5a_count == 0) && (gal_E5b_count == 0)) type_of_receiver = 20;
    if( (gps_1C_count != 0) && (gps_2S_count != 0)  && (gal_1B_count != 0) && (gal_E5a_count == 0) && (gal_E5b_count == 0) && (glo_1G_count == 0)) type_of_receiver = 21;
    //if( (gps_1C_count == 0) && (gps_2S_count == 0)  && (gal_1B_count == 0) && (gal_E5a_count == 0) && (gal_E5b_count = 0)) type_of_receiver = 22;
    if( (gps_1C_count == 0) && (gps_2S_count == 0)  && (gal_1B_count == 0) && (gal_E5a_count == 0) && (gal_E5b_count == 0) && (glo_1G_count != 0)) type_of_receiver = 23;
    //if( (gps_1C_count == 0) && (gps_2S_count == 0)  && (gal_1B_count == 0) && (gal_E5a_count == 0) && (gal_E5b_count == 0) && (glo_1G_count == 0) && (glo_2R_count != 0)) type_of_receiver = 24;
    //if( (gps_1C_count == 0) && (gps_2S_count == 0)  && (gal_1B_count == 0) && (gal_E5a_count == 0) && (gal_E5b_count == 0) && (glo_1G_count != 0) && (glo_1G_count != 0)) type_of_receiver = 25;
    if( (gps_1C_count != 0) && (gps_2S_count == 0)  && (gal_1B_count == 0) && (gal_E5a_count == 0) && (gal_E5b_count == 0) && (glo_1G_count != 0)) type_of_receiver = 26;
    if( (gps_1C_count == 0) && (gps_2S_count == 0)  && (gal_1B_count != 0) && (gal_E5a_count == 0) && (gal_E5b_count == 0) && (glo_1G_count != 0)) type_of_receiver = 27;
    if( (gps_1C_count == 0) && (gps_2S_count != 0)  && (gal_1B_count == 0) && (gal_E5a_count == 0) && (gal_E5b_count == 0) && (glo_1G_count != 0)) type_of_receiver = 28;
    //RTKLIB PVT solver options
    // Settings 1
    int positioning_mode = -1;
    std::string default_pos_mode("Single");
    std::string positioning_mode_str = configuration->property(role + ".positioning_mode", default_pos_mode);  /* (PMODE_XXX) see src/algorithms/libs/rtklib/rtklib.h */
    if(positioning_mode_str.compare("Single") == 0) positioning_mode = PMODE_SINGLE;
    if(positioning_mode_str.compare("Static") == 0) positioning_mode = PMODE_STATIC;
    if(positioning_mode_str.compare("Kinematic") == 0) positioning_mode = PMODE_KINEMA;
    if(positioning_mode_str.compare("PPP_Static") == 0) positioning_mode = PMODE_PPP_STATIC;
    if(positioning_mode_str.compare("PPP_Kinematic") == 0) positioning_mode = PMODE_PPP_KINEMA;

    if( positioning_mode == -1 )
        {
            //warn user and set the default
            std::cout << "WARNING: Bad specification of positioning mode." << std::endl;
            std::cout << "positioning_mode possible values: Single / Static / Kinematic / PPP_Static / PPP_Kinematic" << std::endl;
            std::cout << "positioning_mode specified value: " << positioning_mode_str << std::endl;
            std::cout << "Setting positioning_mode to Single" << std::endl;
            positioning_mode = PMODE_SINGLE;
        }

    int num_bands = 0;
<<<<<<< HEAD

    if ((gps_1C_count > 0) || (gal_1B_count > 0) || (glo_1G_count > 0)) num_bands = 1;
    if (((gps_1C_count > 0) || (gal_1B_count > 0) || (glo_1G_count > 0)) && (gps_2S_count > 0) ) num_bands = 2;
    if (((gps_1C_count > 0) || (gal_1B_count > 0) || (glo_1G_count > 0)) && ((gal_E5a_count > 0) || (gal_E5b_count > 0)) ) num_bands = 2;
    if (((gps_1C_count > 0) || (gal_1B_count > 0) || (glo_1G_count > 0)) && (gps_2S_count > 0) && ((gal_E5a_count > 0) || (gal_E5b_count > 0))) num_bands = 3;

=======
    if ((gps_1C_count > 0) || (gal_1B_count > 0)) num_bands = 1;
    if (gps_2S_count > 0) num_bands = 2;
    if ((gal_E5a_count > 0) || (gal_E5b_count > 0) || (gps_L5_count > 0)) num_bands = 3;
>>>>>>> 114121ef
    int number_of_frequencies = configuration->property(role + ".num_bands", num_bands); /* (1:L1, 2:L1+L2, 3:L1+L2+L5) */
    if( (number_of_frequencies < 1) || (number_of_frequencies > 3) )
        {
            //warn user and set the default
            number_of_frequencies = num_bands;
        }

    double elevation_mask = configuration->property(role + ".elevation_mask", 15.0);
    if( (elevation_mask < 0.0) || (elevation_mask > 90.0) )
        {
            //warn user and set the default
            LOG(WARNING) << "Erroneous Elevation Mask. Setting to default value of 15.0 degrees";
            elevation_mask = 15.0;
        }

    int dynamics_model = configuration->property(role + ".dynamics_model", 0); /*  dynamics model (0:none, 1:velocity, 2:accel) */
    if( (dynamics_model < 0) || (dynamics_model > 2) )
        {
            //warn user and set the default
            LOG(WARNING) << "Erroneous Dynamics Model configuration. Setting to default value of (0:none)";
            dynamics_model = 0;
        }

    std::string default_iono_model("OFF");
    std::string iono_model_str = configuration->property(role + ".iono_model", default_iono_model); /*  (IONOOPT_XXX) see src/algorithms/libs/rtklib/rtklib.h */
    int iono_model = -1;
    if(iono_model_str.compare("OFF") == 0) iono_model = IONOOPT_OFF;
    if(iono_model_str.compare("Broadcast") == 0) iono_model = IONOOPT_BRDC;
    if(iono_model_str.compare("SBAS") == 0) iono_model = IONOOPT_SBAS;
    if(iono_model_str.compare("Iono-Free-LC") == 0) iono_model = IONOOPT_IFLC;
    if(iono_model_str.compare("Estimate_STEC") == 0) iono_model = IONOOPT_EST;
    if(iono_model_str.compare("IONEX") == 0) iono_model = IONOOPT_TEC;
    if( iono_model == -1 )
        {
            //warn user and set the default
            std::cout << "WARNING: Bad specification of ionospheric model." << std::endl;
            std::cout << "iono_model possible values: OFF / Broadcast / SBAS / Iono-Free-LC / Estimate_STEC / IONEX" << std::endl;
            std::cout << "iono_model specified value: " << iono_model_str << std::endl;
            std::cout << "Setting iono_model to OFF" << std::endl;
            iono_model = IONOOPT_OFF; /* 0: ionosphere option: correction off */
        }

    std::string default_trop_model("OFF");
    int trop_model = -1;
    std::string trop_model_str = configuration->property(role + ".trop_model", default_trop_model); /*  (TROPOPT_XXX) see src/algorithms/libs/rtklib/rtklib.h */
    if(trop_model_str.compare("OFF") == 0) trop_model = TROPOPT_OFF;
    if(trop_model_str.compare("Saastamoinen") == 0) trop_model = TROPOPT_SAAS;
    if(trop_model_str.compare("SBAS") == 0) trop_model = TROPOPT_SBAS;
    if(trop_model_str.compare("Estimate_ZTD") == 0) trop_model = TROPOPT_EST;
    if(trop_model_str.compare("Estimate_ZTD_Grad") == 0) trop_model = TROPOPT_ESTG;
    if( trop_model == -1 )
        {
            //warn user and set the default
            std::cout << "WARNING: Bad specification of tropospheric model." << std::endl;
            std::cout << "trop_model possible values: OFF / Saastamoinen / SBAS / Estimate_ZTD / Estimate_ZTD_Grad" << std::endl;
            std::cout << "trop_model specified value: " << trop_model_str << std::endl;
            std::cout << "Setting trop_model to OFF" << std::endl;
            trop_model = TROPOPT_OFF;
        }

    /* RTKLIB positioning options */
    int sat_PCV = 0; /*  Set whether the satellite antenna PCV (phase center variation) model is used or not. This feature requires a Satellite Antenna PCV File. */
    int rec_PCV = 0; /*  Set whether the receiver antenna PCV (phase center variation) model is used or not. This feature requires a Receiver Antenna PCV File. */

    /* Set whether the phase windup correction for PPP modes is applied or not. Only applicable to PPP‐* modes.*/
    int phwindup = configuration->property(role + ".phwindup", 0);

    /* Set whether the GPS Block IIA satellites in eclipse are excluded or not.
    The eclipsing Block IIA satellites often degrade the PPP solutions due to unpredicted behavior of yaw‐attitude. Only applicable to PPP‐* modes.*/
    int reject_GPS_IIA = configuration->property(role + ".reject_GPS_IIA", 0);

    /* Set whether RAIM (receiver autonomous integrity monitoring) FDE (fault detection and exclusion) feature is enabled or not.
    In case of RAIM FDE enabled, a satellite is excluded if SSE (sum of squared errors) of residuals is over a threshold.
    The excluded satellite is selected to indicate the minimum SSE. */
    int raim_fde = configuration->property(role + ".raim_fde", 0);

    int earth_tide = configuration->property(role + ".earth_tide", 0);

    int nsys = 0;
    if ((gps_1C_count > 0) || (gps_2S_count > 0) || (gps_L5_count > 0)) nsys += SYS_GPS;
    if ((gal_1B_count > 0) || (gal_E5a_count > 0) || (gal_E5b_count > 0)) nsys += SYS_GAL;
    if ((glo_1G_count > 0)) nsys += SYS_GLO;
    int navigation_system = configuration->property(role + ".navigation_system", nsys);  /* (SYS_XXX) see src/algorithms/libs/rtklib/rtklib.h */
    if( (navigation_system < 1) || (navigation_system > 255) ) /* GPS: 1   SBAS: 2   GPS+SBAS: 3 Galileo: 8  Galileo+GPS: 9 GPS+SBAS+Galileo: 11 All: 255 */
        {
            //warn user and set the default
            LOG(WARNING) << "Erroneous Navigation System. Setting to default value of (0:none)";
            navigation_system = nsys;
        }

    // Settings 2
    std::string default_gps_ar("Continuous");
    std::string integer_ambiguity_resolution_gps_str = configuration->property(role + ".AR_GPS", default_gps_ar); /* Integer Ambiguity Resolution mode for GPS (0:off,1:continuous,2:instantaneous,3:fix and hold,4:ppp-ar) */
    int integer_ambiguity_resolution_gps = -1;
    if(integer_ambiguity_resolution_gps_str.compare("OFF") == 0) integer_ambiguity_resolution_gps = ARMODE_OFF;
    if(integer_ambiguity_resolution_gps_str.compare("Continuous") == 0) integer_ambiguity_resolution_gps = ARMODE_CONT;
    if(integer_ambiguity_resolution_gps_str.compare("Instantaneous") == 0) integer_ambiguity_resolution_gps = ARMODE_INST;
    if(integer_ambiguity_resolution_gps_str.compare("Fix-and-Hold") == 0) integer_ambiguity_resolution_gps = ARMODE_FIXHOLD;
    if(integer_ambiguity_resolution_gps_str.compare("PPP-AR") == 0) integer_ambiguity_resolution_gps = ARMODE_PPPAR;
    if( integer_ambiguity_resolution_gps == -1 )
        {
            //warn user and set the default
            std::cout << "WARNING: Bad specification of GPS ambiguity resolution method." << std::endl;
            std::cout << "AR_GPS possible values: OFF / Continuous / Instantaneous / Fix-and-Hold / PPP-AR" << std::endl;
            std::cout << "AR_GPS specified value: " << integer_ambiguity_resolution_gps_str << std::endl;
            std::cout << "Setting AR_GPS to OFF" << std::endl;
            integer_ambiguity_resolution_gps = ARMODE_OFF;
        }

    int integer_ambiguity_resolution_glo = configuration->property(role + ".AR_GLO", 1); /* Integer Ambiguity Resolution mode for GLONASS (0:off,1:on,2:auto cal,3:ext cal) */
    if( (integer_ambiguity_resolution_glo < 0) || (integer_ambiguity_resolution_glo > 3) )
        {
            //warn user and set the default
            LOG(WARNING) << "Erroneous Integer Ambiguity Resolution for GLONASS . Setting to default value of (1:on)";
            integer_ambiguity_resolution_glo = 1;
        }

    int integer_ambiguity_resolution_bds = configuration->property(role + ".AR_DBS", 1); /* Integer Ambiguity Resolution mode for BEIDOU (0:off,1:on) */
    if( (integer_ambiguity_resolution_bds < 0) || (integer_ambiguity_resolution_bds > 1) )
        {
            //warn user and set the default
            LOG(WARNING) << "Erroneous Integer Ambiguity Resolution for BEIDOU . Setting to default value of (1:on)";
            integer_ambiguity_resolution_bds = 1;
        }

    double min_ratio_to_fix_ambiguity = configuration->property(role + ".min_ratio_to_fix_ambiguity", 3.0); /* Set the integer ambiguity validation threshold for ratio‐test,
                                                                                                               which uses the ratio of squared residuals of the best integer vector to the second‐best vector. */

    int min_lock_to_fix_ambiguity =  configuration->property(role + ".min_lock_to_fix_ambiguity", 0); /* Set the minimum lock count to fix integer ambiguity.
                                                                                                         If the lock count is less than the value, the ambiguity is excluded from the fixed integer vector. */

    double min_elevation_to_fix_ambiguity =  configuration->property(role + ".min_elevation_to_fix_ambiguity", 0.0); /* Set the minimum elevation (deg) to fix integer ambiguity.
                                                                                                                        If the elevation of the satellite is less than the value, the ambiguity is excluded from the fixed integer vector. */

    int outage_reset_ambiguity =  configuration->property(role + ".outage_reset_ambiguity", 5); /* Set the outage count to reset ambiguity. If the data outage count is over the value, the estimated ambiguity is reset to the initial value.  */

    double slip_threshold = configuration->property(role + ".slip_threshold", 0.05); /* set the cycle‐slip threshold (m) of geometry‐free LC carrier‐phase difference between epochs */

    double threshold_reject_gdop = configuration->property(role + ".threshold_reject_gdop", 30.0); /* reject threshold of GDOP. If the GDOP is over the value, the observable is excluded for the estimation process as an outlier. */

    double threshold_reject_innovation = configuration->property(role + ".threshold_reject_innovation", 30.0); /* reject threshold of innovation (m). If the innovation is over the value, the observable is excluded for the estimation process as an outlier. */

    int number_filter_iter = configuration->property(role + ".number_filter_iter", 1); /* Set the number of iteration in the measurement update of the estimation filter.
                                                                                         If the baseline length is very short like 1 m, the iteration may be effective to handle
                                                                                         the nonlinearity of measurement equation. */

    /// Statistics
    double bias_0 = configuration->property(role + ".bias_0", 30.0);

    double iono_0 = configuration->property(role + ".iono_0", 0.03);

    double trop_0 = configuration->property(role + ".trop_0", 0.3);

    double sigma_bias = configuration->property(role + ".sigma_bias", 1e-4); /* Set the process noise standard deviation of carrier‐phase
                                                                                bias (ambiguity) (cycle/sqrt(s)) */

    double sigma_iono = configuration->property(role + ".sigma_iono", 1e-3); /* Set the process noise standard deviation of vertical ionospheric delay per 10 km baseline (m/sqrt(s)). */

    double sigma_trop = configuration->property(role + ".sigma_trop", 1e-4); /* Set the process noise standard deviation of zenith tropospheric delay (m/sqrt(s)). */

    double sigma_acch = configuration->property(role + ".sigma_acch", 1e-1); /* Set the process noise standard deviation of the receiver acceleration as
                                                                                the horizontal component. (m/s2/sqrt(s)). If Receiver Dynamics is set to OFF, they are not used. */

    double sigma_accv = configuration->property(role + ".sigma_accv", 1e-2);  /* Set the process noise standard deviation of the receiver acceleration as
                                                                                the vertical component. (m/s2/sqrt(s)). If Receiver Dynamics is set to OFF, they are not used. */

    double sigma_pos = configuration->property(role + ".sigma_pos", 0.0);

    double code_phase_error_ratio_l1 = configuration->property(role + ".code_phase_error_ratio_l1", 100.0);
    double code_phase_error_ratio_l2 = configuration->property(role + ".code_phase_error_ratio_l2", 100.0);
    double code_phase_error_ratio_l5 = configuration->property(role + ".code_phase_error_ratio_l5", 100.0);
    double carrier_phase_error_factor_a = configuration->property(role + ".carrier_phase_error_factor_a", 0.003);
    double carrier_phase_error_factor_b = configuration->property(role + ".carrier_phase_error_factor_b", 0.003);

    snrmask_t snrmask = { {}, {{},{}} };

    prcopt_t rtklib_configuration_options = {positioning_mode, /* positioning mode (PMODE_XXX) see src/algorithms/libs/rtklib/rtklib.h */
            0,   /* solution type (0:forward,1:backward,2:combined) */
            number_of_frequencies, /* number of frequencies (1:L1, 2:L1+L2, 3:L1+L2+L5)*/
            navigation_system,     /* navigation system  */
            elevation_mask * D2R,  /* elevation mask angle (degrees) */
            snrmask,       /* snrmask_t snrmask    SNR mask */
            0,   /* satellite ephemeris/clock (EPHOPT_XXX) */
            integer_ambiguity_resolution_gps,   /* AR mode (0:off,1:continuous,2:instantaneous,3:fix and hold,4:ppp-ar) */
            integer_ambiguity_resolution_glo,   /* GLONASS AR mode (0:off,1:on,2:auto cal,3:ext cal) */
            integer_ambiguity_resolution_bds,   /* BeiDou AR mode (0:off,1:on) */
            outage_reset_ambiguity,   /* obs outage count to reset bias */
            min_lock_to_fix_ambiguity,   /* min lock count to fix ambiguity */
            10,  /* min fix count to hold ambiguity */
            1,   /* max iteration to resolve ambiguity */
            iono_model,      /* ionosphere option (IONOOPT_XXX) */
            trop_model,      /* troposphere option (TROPOPT_XXX) */
            dynamics_model,  /* dynamics model (0:none, 1:velocity, 2:accel) */
            earth_tide,      /* earth tide correction (0:off,1:solid,2:solid+otl+pole) */
            number_filter_iter,   /* number of filter iteration */
            0,   /* code smoothing window size (0:none) */
            0,   /* interpolate reference obs (for post mission) */
            0,   /* sbssat_t sbssat  SBAS correction options */
            0,   /* sbsion_t sbsion[MAXBAND+1] SBAS satellite selection (0:all) */
            0,   /* rover position for fixed mode */
            0,   /* base position for relative mode */
                 /*    0:pos in prcopt,  1:average of single pos, */
                 /*    2:read from file, 3:rinex header, 4:rtcm pos */
            {code_phase_error_ratio_l1,code_phase_error_ratio_l2,code_phase_error_ratio_l5}, /* eratio[NFREQ] code/phase error ratio */
            {100.0,carrier_phase_error_factor_a,carrier_phase_error_factor_b,0.0,1.0}, /* err[5]:  measurement error factor [0]:reserved, [1-3]:error factor a/b/c of phase (m) , [4]:doppler frequency (hz) */
            {bias_0,iono_0,trop_0},      /* std[3]: initial-state std [0]bias,[1]iono [2]trop*/
            {sigma_bias,sigma_iono,sigma_trop,sigma_acch,sigma_accv,sigma_pos}, /* prn[6] process-noise std */
            5e-12,                       /* sclkstab: satellite clock stability (sec/sec) */
            {min_ratio_to_fix_ambiguity,0.9999,0.25,0.1,0.05,0.0,0.0,0.0},  /* thresar[8]: AR validation threshold */
            min_elevation_to_fix_ambiguity,   /* elevation mask of AR for rising satellite (deg) */
            0.0,   /* elevation mask to hold ambiguity (deg) */
            slip_threshold,  /* slip threshold of geometry-free phase (m) */
            30.0,  /* max difference of time (sec) */
            threshold_reject_innovation,  /* reject threshold of innovation (m) */
            threshold_reject_gdop,  /* reject threshold of gdop */
            {},    /* double baseline[2] baseline length constraint {const,sigma} (m) */
            {},    /* double ru[3]  rover position for fixed mode {x,y,z} (ecef) (m) */
            {},    /* double rb[3]  base position for relative mode {x,y,z} (ecef) (m) */
            {"",""},    /* char anttype[2][MAXANT]  antenna types {rover,base}  */
            {{},{}},    /* double antdel[2][3]   antenna delta {{rov_e,rov_n,rov_u},{ref_e,ref_n,ref_u}} */
            {},    /* pcv_t pcvr[2]   receiver antenna parameters {rov,base} */
            {},    /* unsigned char exsats[MAXSAT]  excluded satellites (1:excluded, 2:included) */
            0,     /* max averaging epoches */
            0,     /* initialize by restart */
            1,     /* output single by dgps/float/fix/ppp outage */
            {"",""},  /* char rnxopt[2][256]   rinex options {rover,base} */
            {sat_PCV,rec_PCV,phwindup,reject_GPS_IIA,raim_fde},    /*  posopt[6] positioning options [0]: satellite and receiver antenna PCV model; [1]: interpolate antenna parameters; [2]: apply phase wind-up correction for PPP modes; [3]: exclude measurements of GPS Block IIA satellites satellite [4]: RAIM FDE (fault detection and exclusion) [5]: handle day-boundary clock jump */
            0,     /* solution sync mode (0:off,1:on) */
            {{},{}},  /*  odisp[2][6*11] ocean tide loading parameters {rov,base} */
            { {}, {{},{}}, {{},{}}, {}, {} },  /*  exterr_t exterr   extended receiver error model */
            0,     /* disable L2-AR */
            {}     /* char pppopt[256]   ppp option   "-GAP_RESION="  default gap to reset iono parameters (ep) */
    };

    rtkinit(&rtk, &rtklib_configuration_options);

    // make PVT object
    pvt_ = rtklib_make_pvt_cc(in_streams_, dump_, dump_filename_,  output_rate_ms, display_rate_ms, flag_nmea_tty_port, nmea_dump_filename, nmea_dump_devname, rinex_version, flag_rtcm_server, flag_rtcm_tty_port, rtcm_tcp_port, rtcm_station_id, rtcm_msg_rate_ms, rtcm_dump_devname, type_of_receiver, rtk);
    DLOG(INFO) << "pvt(" << pvt_->unique_id() << ")";
}


bool RtklibPvt::save_assistance_to_XML()
{
    LOG(INFO) << "SUPL: Try to save GPS ephemeris to XML file " << eph_xml_filename_;
    std::map<int,Gps_Ephemeris> eph_map = pvt_->get_GPS_L1_ephemeris_map();

    if (eph_map.size() > 0)
        {
            try
                {
                    std::ofstream ofs(eph_xml_filename_.c_str(), std::ofstream::trunc | std::ofstream::out);
                    boost::archive::xml_oarchive xml(ofs);
                    xml << boost::serialization::make_nvp("GNSS-SDR_ephemeris_map", eph_map);
                    ofs.close();
                    LOG(INFO) << "Saved GPS L1 Ephemeris map data";
                }
            catch (const std::exception & e)
                {
                    LOG(WARNING) << e.what();
                    return false;
                }
            return true;     // return variable (true == succeeded)
        }
    else
        {
            LOG(WARNING) << "Failed to save Ephemeris, map is empty";
            return false;
        }
}


RtklibPvt::~RtklibPvt()
{
    rtkfree(&rtk);
    save_assistance_to_XML();
}


void RtklibPvt::connect(gr::top_block_sptr top_block)
{
    if(top_block) { /* top_block is not null */};
    // Nothing to connect internally
    DLOG(INFO) << "nothing to connect internally";
}


void RtklibPvt::disconnect(gr::top_block_sptr top_block)
{
    if(top_block) { /* top_block is not null */};
    // Nothing to disconnect
}


gr::basic_block_sptr RtklibPvt::get_left_block()
{
    return pvt_;
}


gr::basic_block_sptr RtklibPvt::get_right_block()
{
    return pvt_; // this is a sink, nothing downstream
}<|MERGE_RESOLUTION|>--- conflicted
+++ resolved
@@ -156,51 +156,43 @@
     int gps_2S_count = configuration->property("Channels_2S.count", 0);
     int gps_L5_count = configuration->property("Channels_L5.count", 0);
     int gal_1B_count = configuration->property("Channels_1B.count", 0);
-    int gal_E5a_count = configuration->property("Channels_5X.count", 0); // GPS L5 or Galileo E5a ?
+    int gal_E5a_count = configuration->property("Channels_5X.count", 0);
     int gal_E5b_count = configuration->property("Channels_7X.count", 0);
     int glo_1G_count = configuration->property("Channels_1G.count", 0);
 
     unsigned int type_of_receiver = 0;
-<<<<<<< HEAD
-    if( (gps_1C_count != 0) && (gps_2S_count == 0)  && (gal_1B_count == 0) && (gal_E5a_count == 0) && (gal_E5b_count == 0) && (glo_1G_count == 0)) type_of_receiver = 1;
-    if( (gps_1C_count == 0) && (gps_2S_count != 0)  && (gal_1B_count == 0) && (gal_E5a_count == 0) && (gal_E5b_count == 0) && (glo_1G_count == 0)) type_of_receiver = 2;
-
-    if( (gps_1C_count == 0) && (gps_2S_count == 0)  && (gal_1B_count != 0) && (gal_E5a_count == 0) && (gal_E5b_count == 0) && (glo_1G_count == 0)) type_of_receiver = 4;
-    if( (gps_1C_count == 0) && (gps_2S_count == 0)  && (gal_1B_count == 0) && (gal_E5a_count != 0) && (gal_E5b_count == 0) && (glo_1G_count == 0)) type_of_receiver = 5;
-    if( (gps_1C_count == 0) && (gps_2S_count == 0)  && (gal_1B_count == 0) && (gal_E5a_count == 0) && (gal_E5b_count != 0) && (glo_1G_count == 0)) type_of_receiver = 6;
-=======
+
     // *******************WARNING!!!!!!!***********
     // GPS L5 only configurable for single frequency, single system at the moment!!!!!!
-    if( (gps_1C_count != 0) && (gps_2S_count == 0)  && (gal_1B_count == 0) && (gal_E5a_count == 0) && (gal_E5b_count == 0)) type_of_receiver = 1;
-    if( (gps_1C_count == 0) && (gps_2S_count != 0)  && (gal_1B_count == 0) && (gal_E5a_count == 0) && (gal_E5b_count == 0)) type_of_receiver = 2;
-    if( (gps_1C_count == 0) && (gps_2S_count == 0)  && (gps_L5_count != 0) && (gal_1B_count == 0) && (gal_E5a_count == 0) && (gal_E5b_count == 0)) type_of_receiver = 3;
-    if( (gps_1C_count == 0) && (gps_2S_count == 0)  && (gal_1B_count != 0) && (gal_E5a_count == 0) && (gal_E5b_count == 0)) type_of_receiver = 4;
-    if( (gps_1C_count == 0) && (gps_2S_count == 0)  && (gal_1B_count == 0) && (gal_E5a_count != 0) && (gal_E5b_count == 0)) type_of_receiver = 5;
-    if( (gps_1C_count == 0) && (gps_2S_count == 0)  && (gal_1B_count == 0) && (gal_E5a_count == 0) && (gal_E5b_count != 0)) type_of_receiver = 6;
->>>>>>> 114121ef
-
-    if( (gps_1C_count != 0) && (gps_2S_count != 0)  && (gal_1B_count == 0) && (gal_E5a_count == 0) && (gal_E5b_count == 0) && (glo_1G_count == 0)) type_of_receiver = 7;
-    //if( (gps_1C_count != 0) && (gps_2S_count == 0)  && (gal_1B_count == 0) && (gal_E5a_count == 0) && (gal_E5b_count == 0)) type_of_receiver = 8;
-    if( (gps_1C_count != 0) && (gps_2S_count == 0)  && (gal_1B_count != 0) && (gal_E5a_count == 0) && (gal_E5b_count == 0) && (glo_1G_count == 0)) type_of_receiver = 9;
-    if( (gps_1C_count != 0) && (gps_2S_count == 0)  && (gal_1B_count == 0) && (gal_E5a_count != 0) && (gal_E5b_count == 0) && (glo_1G_count == 0)) type_of_receiver = 10;
-    if( (gps_1C_count != 0) && (gps_2S_count == 0)  && (gal_1B_count == 0) && (gal_E5a_count == 0) && (gal_E5b_count != 0) && (glo_1G_count == 0)) type_of_receiver = 11;
-    if( (gps_1C_count == 0) && (gps_2S_count != 0)  && (gal_1B_count != 0) && (gal_E5a_count == 0) && (gal_E5b_count == 0) && (glo_1G_count == 0)) type_of_receiver = 12;
+    if( (gps_1C_count != 0) && (gps_2S_count == 0)  && (gps_L5_count == 0) && (gal_1B_count == 0) && (gal_E5a_count == 0) && (gal_E5b_count == 0) && (glo_1G_count == 0)) type_of_receiver = 1;
+    if( (gps_1C_count == 0) && (gps_2S_count != 0)  && (gps_L5_count == 0) && (gal_1B_count == 0) && (gal_E5a_count == 0) && (gal_E5b_count == 0) && (glo_1G_count == 0)) type_of_receiver = 2;
+    if( (gps_1C_count == 0) && (gps_2S_count == 0)  && (gps_L5_count != 0) && (gal_1B_count == 0) && (gal_E5a_count == 0) && (gal_E5b_count == 0) && (glo_1G_count == 0)) type_of_receiver = 3;
+    if( (gps_1C_count == 0) && (gps_2S_count == 0)  && (gps_L5_count == 0) && (gal_1B_count != 0) && (gal_E5a_count == 0) && (gal_E5b_count == 0) && (glo_1G_count == 0)) type_of_receiver = 4;
+    if( (gps_1C_count == 0) && (gps_2S_count == 0)  && (gps_L5_count == 0) && (gal_1B_count == 0) && (gal_E5a_count != 0) && (gal_E5b_count == 0) && (glo_1G_count == 0)) type_of_receiver = 5;
+    if( (gps_1C_count == 0) && (gps_2S_count == 0)  && (gps_L5_count == 0) && (gal_1B_count == 0) && (gal_E5a_count == 0) && (gal_E5b_count != 0) && (glo_1G_count == 0)) type_of_receiver = 6;
+
+    if( (gps_1C_count != 0) && (gps_2S_count != 0)  && (gps_L5_count == 0) && (gal_1B_count == 0) && (gal_E5a_count == 0) && (gal_E5b_count == 0) && (glo_1G_count == 0)) type_of_receiver = 7;
+    //if( (gps_1C_count != 0) && (gps_2S_count == 0)  && (gps_L5_count == 0) && (gal_1B_count == 0) && (gal_E5a_count == 0) && (gal_E5b_count == 0)) type_of_receiver = 8;
+    if( (gps_1C_count != 0) && (gps_2S_count == 0)  && (gps_L5_count == 0) && (gal_1B_count != 0) && (gal_E5a_count == 0) && (gal_E5b_count == 0) && (glo_1G_count == 0)) type_of_receiver = 9;
+    if( (gps_1C_count != 0) && (gps_2S_count == 0)  && (gps_L5_count == 0) && (gal_1B_count == 0) && (gal_E5a_count != 0) && (gal_E5b_count == 0) && (glo_1G_count == 0)) type_of_receiver = 10;
+    if( (gps_1C_count != 0) && (gps_2S_count == 0)  && (gps_L5_count == 0) && (gal_1B_count == 0) && (gal_E5a_count == 0) && (gal_E5b_count != 0) && (glo_1G_count == 0)) type_of_receiver = 11;
+    if( (gps_1C_count == 0) && (gps_2S_count != 0)  && (gps_L5_count == 0) && (gal_1B_count != 0) && (gal_E5a_count == 0) && (gal_E5b_count == 0) && (glo_1G_count == 0)) type_of_receiver = 12;
     //if( (gps_1C_count == 0) && (gps_2S_count == 0)  && (gal_1B_count != 0) && (gal_E5a_count == 0) && (gal_E5b_count == 0)) type_of_receiver = 13;
-    if( (gps_1C_count == 0) && (gps_2S_count == 0)  && (gal_1B_count != 0) && (gal_E5a_count != 0) && (gal_E5b_count == 0) && (glo_1G_count == 0)) type_of_receiver = 14;
-    if( (gps_1C_count == 0) && (gps_2S_count == 0)  && (gal_1B_count != 0) && (gal_E5a_count == 0) && (gal_E5b_count != 0) && (glo_1G_count == 0)) type_of_receiver = 15;
-    //if( (gps_1C_count == 0) && (gps_2S_count == 0)  && (gal_1B_count == 0) && (gal_E5a_count == 0) && (gal_E5b_count == 0)) type_of_receiver = 16;
-    if( (gps_1C_count == 0) && (gps_2S_count != 0)  && (gal_1B_count == 0) && (gal_E5a_count != 0) && (gal_E5b_count == 0) && (glo_1G_count == 0)) type_of_receiver = 17;
-    if( (gps_1C_count == 0) && (gps_2S_count != 0)  && (gal_1B_count == 0) && (gal_E5a_count == 0) && (gal_E5b_count != 0) && (glo_1G_count == 0)) type_of_receiver = 18;
-    //if( (gps_1C_count == 0) && (gps_2S_count == 0)  && (gal_1B_count == 0) && (gal_E5a_count == 0) && (gal_E5b_count == 0)) type_of_receiver = 19;
-    //if( (gps_1C_count == 0) && (gps_2S_count == 0)  && (gal_1B_count == 0) && (gal_E5a_count == 0) && (gal_E5b_count == 0)) type_of_receiver = 20;
-    if( (gps_1C_count != 0) && (gps_2S_count != 0)  && (gal_1B_count != 0) && (gal_E5a_count == 0) && (gal_E5b_count == 0) && (glo_1G_count == 0)) type_of_receiver = 21;
-    //if( (gps_1C_count == 0) && (gps_2S_count == 0)  && (gal_1B_count == 0) && (gal_E5a_count == 0) && (gal_E5b_count = 0)) type_of_receiver = 22;
-    if( (gps_1C_count == 0) && (gps_2S_count == 0)  && (gal_1B_count == 0) && (gal_E5a_count == 0) && (gal_E5b_count == 0) && (glo_1G_count != 0)) type_of_receiver = 23;
-    //if( (gps_1C_count == 0) && (gps_2S_count == 0)  && (gal_1B_count == 0) && (gal_E5a_count == 0) && (gal_E5b_count == 0) && (glo_1G_count == 0) && (glo_2R_count != 0)) type_of_receiver = 24;
-    //if( (gps_1C_count == 0) && (gps_2S_count == 0)  && (gal_1B_count == 0) && (gal_E5a_count == 0) && (gal_E5b_count == 0) && (glo_1G_count != 0) && (glo_1G_count != 0)) type_of_receiver = 25;
-    if( (gps_1C_count != 0) && (gps_2S_count == 0)  && (gal_1B_count == 0) && (gal_E5a_count == 0) && (gal_E5b_count == 0) && (glo_1G_count != 0)) type_of_receiver = 26;
-    if( (gps_1C_count == 0) && (gps_2S_count == 0)  && (gal_1B_count != 0) && (gal_E5a_count == 0) && (gal_E5b_count == 0) && (glo_1G_count != 0)) type_of_receiver = 27;
-    if( (gps_1C_count == 0) && (gps_2S_count != 0)  && (gal_1B_count == 0) && (gal_E5a_count == 0) && (gal_E5b_count == 0) && (glo_1G_count != 0)) type_of_receiver = 28;
+    if( (gps_1C_count == 0) && (gps_2S_count == 0)  && (gps_L5_count == 0) && (gal_1B_count != 0) && (gal_E5a_count != 0) && (gal_E5b_count == 0) && (glo_1G_count == 0)) type_of_receiver = 14;
+    if( (gps_1C_count == 0) && (gps_2S_count == 0)  && (gps_L5_count == 0) && (gal_1B_count != 0) && (gal_E5a_count == 0) && (gal_E5b_count != 0) && (glo_1G_count == 0)) type_of_receiver = 15;
+    //if( (gps_1C_count == 0) && (gps_2S_count == 0)  && (gps_L5_count == 0) && (gal_1B_count == 0) && (gal_E5a_count == 0) && (gal_E5b_count == 0)) type_of_receiver = 16;
+    if( (gps_1C_count == 0) && (gps_2S_count != 0)  && (gps_L5_count == 0) && (gal_1B_count == 0) && (gal_E5a_count != 0) && (gal_E5b_count == 0) && (glo_1G_count == 0)) type_of_receiver = 17;
+    if( (gps_1C_count == 0) && (gps_2S_count != 0)  && (gps_L5_count == 0) && (gal_1B_count == 0) && (gal_E5a_count == 0) && (gal_E5b_count != 0) && (glo_1G_count == 0)) type_of_receiver = 18;
+    //if( (gps_1C_count == 0) && (gps_2S_count == 0) && (gps_L5_count == 0) && (gal_1B_count == 0) && (gal_E5a_count == 0) && (gal_E5b_count == 0)) type_of_receiver = 19;
+    //if( (gps_1C_count == 0) && (gps_2S_count == 0) && (gps_L5_count == 0) && (gal_1B_count == 0) && (gal_E5a_count == 0) && (gal_E5b_count == 0)) type_of_receiver = 20;
+    if( (gps_1C_count != 0) && (gps_2S_count != 0) && (gps_L5_count == 0) && (gal_1B_count != 0) && (gal_E5a_count == 0) && (gal_E5b_count == 0) && (glo_1G_count == 0)) type_of_receiver = 21;
+    //if( (gps_1C_count == 0) && (gps_2S_count == 0) && (gps_L5_count == 0) && (gal_1B_count == 0) && (gal_E5a_count == 0) && (gal_E5b_count = 0)) type_of_receiver = 22;
+    if( (gps_1C_count == 0) && (gps_2S_count == 0) && (gps_L5_count == 0) && (gal_1B_count == 0) && (gal_E5a_count == 0) && (gal_E5b_count == 0) && (glo_1G_count != 0)) type_of_receiver = 23;
+    //if( (gps_1C_count == 0) && (gps_2S_count == 0) && (gps_L5_count == 0) && (gal_1B_count == 0) && (gal_E5a_count == 0) && (gal_E5b_count == 0) && (glo_1G_count == 0) && (glo_2R_count != 0)) type_of_receiver = 24;
+    //if( (gps_1C_count == 0) && (gps_2S_count == 0) && (gps_L5_count == 0) && (gal_1B_count == 0) && (gal_E5a_count == 0) && (gal_E5b_count == 0) && (glo_1G_count != 0) && (glo_1G_count != 0)) type_of_receiver = 25;
+    if( (gps_1C_count != 0) && (gps_2S_count == 0) && (gps_L5_count == 0) && (gal_1B_count == 0) && (gal_E5a_count == 0) && (gal_E5b_count == 0) && (glo_1G_count != 0)) type_of_receiver = 26;
+    if( (gps_1C_count == 0) && (gps_2S_count == 0) && (gps_L5_count == 0) && (gal_1B_count != 0) && (gal_E5a_count == 0) && (gal_E5b_count == 0) && (glo_1G_count != 0)) type_of_receiver = 27;
+    if( (gps_1C_count == 0) && (gps_2S_count != 0) && (gps_L5_count == 0) && (gal_1B_count == 0) && (gal_E5a_count == 0) && (gal_E5b_count == 0) && (glo_1G_count != 0)) type_of_receiver = 28;
     //RTKLIB PVT solver options
     // Settings 1
     int positioning_mode = -1;
@@ -223,18 +215,12 @@
         }
 
     int num_bands = 0;
-<<<<<<< HEAD
 
     if ((gps_1C_count > 0) || (gal_1B_count > 0) || (glo_1G_count > 0)) num_bands = 1;
     if (((gps_1C_count > 0) || (gal_1B_count > 0) || (glo_1G_count > 0)) && (gps_2S_count > 0) ) num_bands = 2;
-    if (((gps_1C_count > 0) || (gal_1B_count > 0) || (glo_1G_count > 0)) && ((gal_E5a_count > 0) || (gal_E5b_count > 0)) ) num_bands = 2;
-    if (((gps_1C_count > 0) || (gal_1B_count > 0) || (glo_1G_count > 0)) && (gps_2S_count > 0) && ((gal_E5a_count > 0) || (gal_E5b_count > 0))) num_bands = 3;
-
-=======
-    if ((gps_1C_count > 0) || (gal_1B_count > 0)) num_bands = 1;
-    if (gps_2S_count > 0) num_bands = 2;
-    if ((gal_E5a_count > 0) || (gal_E5b_count > 0) || (gps_L5_count > 0)) num_bands = 3;
->>>>>>> 114121ef
+    if (((gps_1C_count > 0) || (gal_1B_count > 0) || (glo_1G_count > 0)) && ((gal_E5a_count > 0) || (gal_E5b_count > 0)  || (gps_L5_count > 0))) num_bands = 2;
+    if (((gps_1C_count > 0) || (gal_1B_count > 0) || (glo_1G_count > 0)) && (gps_2S_count > 0) && ((gal_E5a_count > 0) || (gal_E5b_count > 0) || (gps_L5_count > 0))) num_bands = 3;
+
     int number_of_frequencies = configuration->property(role + ".num_bands", num_bands); /* (1:L1, 2:L1+L2, 3:L1+L2+L5) */
     if( (number_of_frequencies < 1) || (number_of_frequencies > 3) )
         {
