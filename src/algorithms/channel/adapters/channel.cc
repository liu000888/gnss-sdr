--- conflicted
+++ resolved
@@ -119,19 +119,17 @@
     trk_->connect(top_block);
     nav_->connect(top_block);
 
+    //Synchronous ports
     top_block->connect(pass_through_->get_right_block(), 0, acq_->get_left_block(), 0);
     DLOG(INFO) << "pass_through_ -> acquisition";
     top_block->connect(pass_through_->get_right_block(), 0, trk_->get_left_block(), 0);
     DLOG(INFO) << "pass_through_ -> tracking";
     top_block->connect(trk_->get_right_block(), 0, nav_->get_left_block(), 0);
     DLOG(INFO) << "tracking -> telemetry_decoder";
-<<<<<<< HEAD
-=======
-
+
+    // Message ports
     top_block->msg_connect(nav_->get_left_block(),pmt::mp("preamble_timestamp_s"),trk_->get_right_block(),pmt::mp("preamble_timestamp_s"));
     DLOG(INFO) << "MSG FEEDBACK CHANNEL telemetry_decoder -> tracking";
-
->>>>>>> d15066fd
     connected_ = true;
 }
 
