--- conflicted
+++ resolved
@@ -362,15 +362,6 @@
     d_last_prompt = gr_complex(0.0, 0.0);
     d_state = 0;  // initial state: standby
 
-<<<<<<< HEAD
-    signal_pretty_name["1C"] = "L1 C/A";
-    signal_pretty_name["1B"] = "E1";
-    signal_pretty_name["1G"] = "L1 C/A";
-    signal_pretty_name["2S"] = "L2C";
-    signal_pretty_name["2G"] = "L2 C/A";
-    signal_pretty_name["5X"] = "E5a";
-    signal_pretty_name["L5"] = "L5";
-=======
     map_signal_pretty_name["1C"] = "L1 C/A";
     map_signal_pretty_name["1B"] = "E1";
     map_signal_pretty_name["1G"] = "L1 C/A";
@@ -380,7 +371,6 @@
     map_signal_pretty_name["L5"] = "L5";
 
     signal_pretty_name = map_signal_pretty_name[signal_type];
->>>>>>> 2c972b51
 }
 
 
@@ -523,11 +513,7 @@
     d_code_loop_filter.set_pdi(static_cast<float>(d_code_period));
 
     // DEBUG OUTPUT
-<<<<<<< HEAD
-    std::cout << "Tracking of " << systemName << " " << signal_pretty_name[signal_type] << " signal started on channel " << d_channel << " for satellite " << Gnss_Satellite(systemName, d_acquisition_gnss_synchro->PRN) << std::endl;
-=======
     std::cout << "Tracking of " << systemName << " " << signal_pretty_name << " signal started on channel " << d_channel << " for satellite " << Gnss_Satellite(systemName, d_acquisition_gnss_synchro->PRN) << std::endl;
->>>>>>> 2c972b51
     LOG(INFO) << "Starting tracking of satellite " << Gnss_Satellite(systemName, d_acquisition_gnss_synchro->PRN) << " on channel " << d_channel;
 
     // enable tracking pull-in
@@ -1279,11 +1265,7 @@
                                         next_state = acquire_secondary();
                                         if (next_state)
                                             {
-<<<<<<< HEAD
-                                                std::cout << systemName << " " << signal_pretty_name[signal_type] << " secondary code locked in channel " << d_channel
-=======
                                                 std::cout << systemName << " " << signal_pretty_name << " secondary code locked in channel " << d_channel
->>>>>>> 2c972b51
                                                           << " for satellite " << Gnss_Satellite(systemName, d_acquisition_gnss_synchro->PRN) << std::endl;
                                             }
 
