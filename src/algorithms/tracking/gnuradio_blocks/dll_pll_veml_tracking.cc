/*!
 * \file dll_pll_veml_tracking.cc
 * \brief Implementation of a code DLL + carrier PLL tracking block.
 * \author Javier Arribas, 2018. jarribas(at)cttc.es
 * \author Antonio Ramos, 2018 antonio.ramosdet(at)gmail.com
 *
 * Code DLL + carrier PLL according to the algorithms described in:
 * [1] K.Borre, D.M.Akos, N.Bertelsen, P.Rinder, and S.H.Jensen,
 * A Software-Defined GPS and Galileo Receiver. A Single-Frequency
 * Approach, Birkhauser, 2007
 *
 * -------------------------------------------------------------------------
 *
 * Copyright (C) 2010-2018  (see AUTHORS file for a list of contributors)
 *
 * GNSS-SDR is a software defined Global Navigation
 *          Satellite Systems receiver
 *
 * This file is part of GNSS-SDR.
 *
 * GNSS-SDR is free software: you can redistribute it and/or modify
 * it under the terms of the GNU General Public License as published by
 * the Free Software Foundation, either version 3 of the License, or
 * (at your option) any later version.
 *
 * GNSS-SDR is distributed in the hope that it will be useful,
 * but WITHOUT ANY WARRANTY; without even the implied warranty of
 * MERCHANTABILITY or FITNESS FOR A PARTICULAR PURPOSE.  See the
 * GNU General Public License for more details.
 *
 * You should have received a copy of the GNU General Public License
 * along with GNSS-SDR. If not, see <https://www.gnu.org/licenses/>.
 *
 * -------------------------------------------------------------------------
 */

#include "dll_pll_veml_tracking.h"
#include "GPS_L1_CA.h"
#include "GPS_L2C.h"
#include "GPS_L5.h"
#include "Galileo_E1.h"
#include "Galileo_E5a.h"
#include "MATH_CONSTANTS.h"
#include "control_message_factory.h"
#include "galileo_e1_signal_processing.h"
#include "galileo_e5_signal_processing.h"
#include "gnss_sdr_create_directory.h"
#include "gps_l2c_signal.h"
#include "gps_l5_signal.h"
<<<<<<< HEAD
#include "Beidou_B1I.h"
#include "beidou_b1i_signal_processing.h"
#include "gnss_sdr_create_directory.h"
=======
#include "gps_sdr_signal_processing.h"
#include "lock_detectors.h"
#include "tracking_discriminators.h"
>>>>>>> 0b0d2bd5
#include <boost/filesystem/path.hpp>
#include <glog/logging.h>
#include <gnuradio/io_signature.h>
#include <matio.h>
#include <volk_gnsssdr/volk_gnsssdr.h>
#include <algorithm>
#include <cmath>
#include <iostream>
#include <numeric>
#include <sstream>


using google::LogMessage;

dll_pll_veml_tracking_sptr dll_pll_veml_make_tracking(const Dll_Pll_Conf &conf_)
{
    return dll_pll_veml_tracking_sptr(new dll_pll_veml_tracking(conf_));
}


void dll_pll_veml_tracking::forecast(int noutput_items,
    gr_vector_int &ninput_items_required)
{
    if (noutput_items != 0)
        {
            ninput_items_required[0] = static_cast<int32_t>(trk_parameters.vector_length) * 2;
        }
}


dll_pll_veml_tracking::dll_pll_veml_tracking(const Dll_Pll_Conf &conf_) : gr::block("dll_pll_veml_tracking", gr::io_signature::make(1, 1, sizeof(gr_complex)),
                                                                              gr::io_signature::make(1, 1, sizeof(Gnss_Synchro)))
{
    trk_parameters = conf_;
    // Telemetry bit synchronization message port input
    this->message_port_register_out(pmt::mp("events"));
    this->set_relative_rate(1.0 / static_cast<double>(trk_parameters.vector_length));

    // Telemetry bit synchronization message port input (mainly for GPS L1 CA)
    this->message_port_register_in(pmt::mp("preamble_samplestamp"));

    // initialize internal vars
    d_veml = false;
    d_cloop = true;
    d_code_chip_rate = 0.0;
    d_secondary_code_length = 0U;
    d_secondary_code_string = nullptr;
    d_gps_l1ca_preambles_symbols = nullptr;
    signal_type = std::string(trk_parameters.signal);

    std::map<std::string, std::string> map_signal_pretty_name;
    map_signal_pretty_name["1C"] = "L1 C/A";
    map_signal_pretty_name["1B"] = "E1";
    map_signal_pretty_name["1G"] = "L1 C/A";
    map_signal_pretty_name["2S"] = "L2C";
    map_signal_pretty_name["2G"] = "L2 C/A";
    map_signal_pretty_name["5X"] = "E5a";
    map_signal_pretty_name["L5"] = "L5";
    map_signal_pretty_name["B1"] = "B1I";

    signal_pretty_name = map_signal_pretty_name[signal_type];

    if (trk_parameters.system == 'G')
        {
            systemName = "GPS";
            if (signal_type == "1C")
                {
                    d_signal_carrier_freq = GPS_L1_FREQ_HZ;
                    d_code_period = GPS_L1_CA_CODE_PERIOD;
                    d_code_chip_rate = GPS_L1_CA_CODE_RATE_HZ;
                    d_symbols_per_bit = GPS_CA_TELEMETRY_SYMBOLS_PER_BIT;
                    d_correlation_length_ms = 1;
                    d_code_samples_per_chip = 1;
                    d_code_length_chips = static_cast<uint32_t>(GPS_L1_CA_CODE_LENGTH_CHIPS);
                    // GPS L1 C/A does not have pilot component nor secondary code
                    d_secondary = false;
                    trk_parameters.track_pilot = false;
                    interchange_iq = false;

                    // set the preamble
                    uint16_t preambles_bits[GPS_CA_PREAMBLE_LENGTH_BITS] = GPS_PREAMBLE;

                    // preamble bits to sampled symbols
                    d_gps_l1ca_preambles_symbols = static_cast<int32_t *>(volk_gnsssdr_malloc(GPS_CA_PREAMBLE_LENGTH_SYMBOLS * sizeof(int32_t), volk_gnsssdr_get_alignment()));
                    int32_t n = 0;
                    for (uint16_t preambles_bit : preambles_bits)
                        {
                            for (uint32_t j = 0; j < GPS_CA_TELEMETRY_SYMBOLS_PER_BIT; j++)
                                {
                                    if (preambles_bit == 1)
                                        {
                                            d_gps_l1ca_preambles_symbols[n] = 1;
                                        }
                                    else
                                        {
                                            d_gps_l1ca_preambles_symbols[n] = -1;
                                        }
                                    n++;
                                }
                        }
                    d_symbol_history.resize(GPS_CA_PREAMBLE_LENGTH_SYMBOLS);  // Change fixed buffer size
                    d_symbol_history.clear();                                 // Clear all the elements in the buffer
                }
            else if (signal_type == "2S")
                {
                    d_signal_carrier_freq = GPS_L2_FREQ_HZ;
                    d_code_period = GPS_L2_M_PERIOD;
                    d_code_chip_rate = GPS_L2_M_CODE_RATE_HZ;
                    d_code_length_chips = static_cast<uint32_t>(GPS_L2_M_CODE_LENGTH_CHIPS);
                    d_symbols_per_bit = GPS_L2_SAMPLES_PER_SYMBOL;
                    d_correlation_length_ms = 20;
                    d_code_samples_per_chip = 1;
                    // GPS L2 does not have pilot component nor secondary code
                    d_secondary = false;
                    trk_parameters.track_pilot = false;
                    interchange_iq = false;
                }
            else if (signal_type == "L5")
                {
                    d_signal_carrier_freq = GPS_L5_FREQ_HZ;
                    d_code_period = GPS_L5i_PERIOD;
                    d_code_chip_rate = GPS_L5i_CODE_RATE_HZ;
                    d_symbols_per_bit = GPS_L5_SAMPLES_PER_SYMBOL;
                    d_correlation_length_ms = 1;
                    d_code_samples_per_chip = 1;
                    d_code_length_chips = static_cast<uint32_t>(GPS_L5i_CODE_LENGTH_CHIPS);
                    d_secondary = true;
                    if (trk_parameters.track_pilot)
                        {
                            d_secondary_code_length = static_cast<uint32_t>(GPS_L5q_NH_CODE_LENGTH);
                            d_secondary_code_string = const_cast<std::string *>(&GPS_L5q_NH_CODE_STR);
                            signal_pretty_name = signal_pretty_name + "Q";
                            interchange_iq = true;
                        }
                    else
                        {
                            d_secondary_code_length = static_cast<uint32_t>(GPS_L5i_NH_CODE_LENGTH);
                            d_secondary_code_string = const_cast<std::string *>(&GPS_L5i_NH_CODE_STR);
                            signal_pretty_name = signal_pretty_name + "I";
                            interchange_iq = false;
                        }
                }
            else
                {
                    LOG(WARNING) << "Invalid Signal argument when instantiating tracking blocks";
                    std::cerr << "Invalid Signal argument when instantiating tracking blocks" << std::endl;
                    d_correlation_length_ms = 1;
                    d_secondary = false;
                    interchange_iq = false;
                    d_signal_carrier_freq = 0.0;
                    d_code_period = 0.0;
                    d_code_length_chips = 0U;
                    d_code_samples_per_chip = 0U;
                    d_symbols_per_bit = 0;
                }
        }
    else if (trk_parameters.system == 'E')
        {
            systemName = "Galileo";
            if (signal_type == "1B")
                {
                    d_signal_carrier_freq = Galileo_E1_FREQ_HZ;
                    d_code_period = Galileo_E1_CODE_PERIOD;
                    d_code_chip_rate = Galileo_E1_CODE_CHIP_RATE_HZ;
                    d_code_length_chips = static_cast<uint32_t>(Galileo_E1_B_CODE_LENGTH_CHIPS);
                    d_symbols_per_bit = 1;
                    d_correlation_length_ms = 4;
                    d_code_samples_per_chip = 2;  // CBOC disabled: 2 samples per chip. CBOC enabled: 12 samples per chip
                    d_veml = true;
                    if (trk_parameters.track_pilot)
                        {
                            d_secondary = true;
                            d_secondary_code_length = static_cast<uint32_t>(Galileo_E1_C_SECONDARY_CODE_LENGTH);
                            d_secondary_code_string = const_cast<std::string *>(&Galileo_E1_C_SECONDARY_CODE);
                            signal_pretty_name = signal_pretty_name + "C";
                        }
                    else
                        {
                            d_secondary = false;
                            signal_pretty_name = signal_pretty_name + "B";
                        }
                    interchange_iq = false;  // Note that E1-B and E1-C are in anti-phase, NOT IN QUADRATURE. See Galileo ICD.
                }
            else if (signal_type == "5X")
                {
                    d_signal_carrier_freq = Galileo_E5a_FREQ_HZ;
                    d_code_period = GALILEO_E5a_CODE_PERIOD;
                    d_code_chip_rate = Galileo_E5a_CODE_CHIP_RATE_HZ;
                    d_symbols_per_bit = 20;
                    d_correlation_length_ms = 1;
                    d_code_samples_per_chip = 1;
                    d_code_length_chips = static_cast<uint32_t>(Galileo_E5a_CODE_LENGTH_CHIPS);

                    if (trk_parameters.track_pilot)
                        {
                            d_secondary = true;
                            d_secondary_code_length = static_cast<uint32_t>(Galileo_E5a_Q_SECONDARY_CODE_LENGTH);
                            signal_pretty_name = signal_pretty_name + "Q";
                            interchange_iq = true;
                        }
                    else
                        {
                            //Do not acquire secondary code in data component. It is done in telemetry decoder
                            d_secondary = false;
                            signal_pretty_name = signal_pretty_name + "I";
                            interchange_iq = false;
                        }
                }
            else
                {
                    LOG(WARNING) << "Invalid Signal argument when instantiating tracking blocks";
                    std::cout << "Invalid Signal argument when instantiating tracking blocks" << std::endl;
                    d_correlation_length_ms = 1;
                    d_secondary = false;
                    interchange_iq = false;
                    d_signal_carrier_freq = 0.0;
                    d_code_period = 0.0;
                    d_code_length_chips = 0U;
                    d_code_samples_per_chip = 0U;
                    d_symbols_per_bit = 0;
                }
        }
    else if (trk_parameters.system == 'C')
        {
            systemName = "Beidou";
            if (signal_type.compare("B1") == 0)
                {
                    d_signal_carrier_freq = BEIDOU_B1I_FREQ_HZ;
                    d_code_period = BEIDOU_B1I_CODE_PERIOD;
                    d_code_chip_rate = BEIDOU_B1I_CODE_RATE_HZ;
                    d_code_length_chips = static_cast<unsigned int>(BEIDOU_B1I_CODE_LENGTH_CHIPS);
                    d_symbols_per_bit = BEIDOU_B1I_TELEMETRY_SYMBOLS_PER_BIT;
                    d_correlation_length_ms = 1;
                    d_code_samples_per_chip = 1;
                    d_secondary = true;
                    trk_parameters.track_pilot = false;
                    interchange_iq = false;
                    d_secondary_code_length = static_cast<unsigned int>(BEIDOU_B1I_SECONDARY_CODE_LENGTH);
                    d_secondary_code_string = const_cast<std::string *>(&BEIDOU_B1I_SECONDARY_CODE_STR);

                }
            else
                {
                    LOG(WARNING) << "Invalid Signal argument when instantiating tracking blocks";
                    std::cout << "Invalid Signal argument when instantiating tracking blocks" << std::endl;
                    d_correlation_length_ms = 1;
                    d_secondary = false;
                    interchange_iq = false;
                    d_signal_carrier_freq = 0.0;
                    d_code_period = 0.0;
                    d_code_length_chips = 0;
                    d_code_samples_per_chip = 0;
                    d_symbols_per_bit = 0;
                }
        }

    else
        {
            LOG(WARNING) << "Invalid System argument when instantiating tracking blocks";
            std::cerr << "Invalid System argument when instantiating tracking blocks" << std::endl;
            d_correlation_length_ms = 1;
            d_secondary = false;
            interchange_iq = false;
            d_signal_carrier_freq = 0.0;
            d_code_period = 0.0;
            d_code_length_chips = 0U;
            d_code_samples_per_chip = 0U;
            d_symbols_per_bit = 0;
        }
    T_chip_seconds = 0.0;
    T_prn_seconds = 0.0;
    T_prn_samples = 0.0;
    K_blk_samples = 0.0;

    // Initialize tracking  ==========================================
    d_code_loop_filter = Tracking_2nd_DLL_filter(static_cast<float>(d_code_period));
    d_carrier_loop_filter = Tracking_2nd_PLL_filter(static_cast<float>(d_code_period));
    d_code_loop_filter.set_DLL_BW(trk_parameters.dll_bw_hz);
    d_carrier_loop_filter.set_PLL_BW(trk_parameters.pll_bw_hz);

    // Initialization of local code replica
    // Get space for a vector with the sinboc(1,1) replica sampled 2x/chip
    d_tracking_code = static_cast<float *>(volk_gnsssdr_malloc(2 * d_code_length_chips * sizeof(float), volk_gnsssdr_get_alignment()));
    // correlator outputs (scalar)
    if (d_veml)
        {
            // Very-Early, Early, Prompt, Late, Very-Late
            d_n_correlator_taps = 5;
        }
    else
        {
            // Early, Prompt, Late
            d_n_correlator_taps = 3;
        }

    d_correlator_outs = static_cast<gr_complex *>(volk_gnsssdr_malloc(d_n_correlator_taps * sizeof(gr_complex), volk_gnsssdr_get_alignment()));
    d_local_code_shift_chips = static_cast<float *>(volk_gnsssdr_malloc(d_n_correlator_taps * sizeof(float), volk_gnsssdr_get_alignment()));

    // map memory pointers of correlator outputs
    if (d_veml)
        {
            d_Very_Early = &d_correlator_outs[0];
            d_Early = &d_correlator_outs[1];
            d_Prompt = &d_correlator_outs[2];
            d_Late = &d_correlator_outs[3];
            d_Very_Late = &d_correlator_outs[4];
            d_local_code_shift_chips[0] = -trk_parameters.very_early_late_space_chips * static_cast<float>(d_code_samples_per_chip);
            d_local_code_shift_chips[1] = -trk_parameters.early_late_space_chips * static_cast<float>(d_code_samples_per_chip);
            d_local_code_shift_chips[2] = 0.0;
            d_local_code_shift_chips[3] = trk_parameters.early_late_space_chips * static_cast<float>(d_code_samples_per_chip);
            d_local_code_shift_chips[4] = trk_parameters.very_early_late_space_chips * static_cast<float>(d_code_samples_per_chip);
            d_prompt_data_shift = &d_local_code_shift_chips[2];
        }
    else
        {
            d_Very_Early = nullptr;
            d_Early = &d_correlator_outs[0];
            d_Prompt = &d_correlator_outs[1];
            d_Late = &d_correlator_outs[2];
            d_Very_Late = nullptr;
            d_local_code_shift_chips[0] = -trk_parameters.early_late_space_chips * static_cast<float>(d_code_samples_per_chip);
            d_local_code_shift_chips[1] = 0.0;
            d_local_code_shift_chips[2] = trk_parameters.early_late_space_chips * static_cast<float>(d_code_samples_per_chip);
            d_prompt_data_shift = &d_local_code_shift_chips[1];
        }

    multicorrelator_cpu.init(2 * trk_parameters.vector_length, d_n_correlator_taps);

    if (trk_parameters.extend_correlation_symbols > 1)
        {
            d_enable_extended_integration = true;
        }
    else
        {
            d_enable_extended_integration = false;
            trk_parameters.extend_correlation_symbols = 1;
        }

    // Enable Data component prompt correlator (slave to Pilot prompt) if tracking uses Pilot signal
    if (trk_parameters.track_pilot)
        {
            // Extra correlator for the data component
            correlator_data_cpu.init(2 * trk_parameters.vector_length, 1);
            correlator_data_cpu.set_high_dynamics_resampler(trk_parameters.high_dyn);
            d_data_code = static_cast<float *>(volk_gnsssdr_malloc(2 * d_code_length_chips * sizeof(float), volk_gnsssdr_get_alignment()));
        }
    else
        {
            d_data_code = nullptr;
        }

    // --- Initializations ---
    multicorrelator_cpu.set_high_dynamics_resampler(trk_parameters.high_dyn);
    // Initial code frequency basis of NCO
    d_code_freq_chips = d_code_chip_rate;
    // Residual code phase (in chips)
    d_rem_code_phase_samples = 0.0;
    // Residual carrier phase
    d_rem_carr_phase_rad = 0.0;

    // sample synchronization
    d_sample_counter = 0ULL;
    d_acq_sample_stamp = 0ULL;

    d_current_prn_length_samples = static_cast<int32_t>(trk_parameters.vector_length);

    // CN0 estimation and lock detector buffers
    d_cn0_estimation_counter = 0;
    d_Prompt_buffer = new gr_complex[trk_parameters.cn0_samples];
    d_carrier_lock_test = 1.0;
    d_CN0_SNV_dB_Hz = 0.0;
    d_carrier_lock_fail_counter = 0;
    d_carrier_lock_threshold = trk_parameters.carrier_lock_th;
    d_Prompt_Data = static_cast<gr_complex *>(volk_gnsssdr_malloc(sizeof(gr_complex), volk_gnsssdr_get_alignment()));

    d_acquisition_gnss_synchro = nullptr;
    d_channel = 0;
    d_acq_code_phase_samples = 0.0;
    d_acq_carrier_doppler_hz = 0.0;
    d_carrier_doppler_hz = 0.0;
    d_acc_carrier_phase_rad = 0.0;

    d_extend_correlation_symbols_count = 0;
    d_code_phase_step_chips = 0.0;
    d_code_phase_rate_step_chips = 0.0;
    d_carrier_phase_step_rad = 0.0;
    d_carrier_phase_rate_step_rad = 0.0;
    d_rem_code_phase_chips = 0.0;
    d_last_prompt = gr_complex(0.0, 0.0);
    d_state = 0;  // initial state: standby
    clear_tracking_vars();
    if (trk_parameters.smoother_length > 0)
        {
            d_carr_ph_history.resize(trk_parameters.smoother_length * 2);
            d_code_ph_history.resize(trk_parameters.smoother_length * 2);
        }
    else
        {
            d_carr_ph_history.resize(1);
            d_code_ph_history.resize(1);
        }

    d_dump = trk_parameters.dump;
    d_dump_mat = trk_parameters.dump_mat and d_dump;
    if (d_dump)
        {
            d_dump_filename = trk_parameters.dump_filename;
            std::string dump_path;
            // Get path
            if (d_dump_filename.find_last_of('/') != std::string::npos)
                {
                    std::string dump_filename_ = d_dump_filename.substr(d_dump_filename.find_last_of('/') + 1);
                    dump_path = d_dump_filename.substr(0, d_dump_filename.find_last_of('/'));
                    d_dump_filename = dump_filename_;
                }
            else
                {
                    dump_path = std::string(".");
                }
            if (d_dump_filename.empty())
                {
                    d_dump_filename = "trk_channel_";
                }
            // remove extension if any
            if (d_dump_filename.substr(1).find_last_of('.') != std::string::npos)
                {
                    d_dump_filename = d_dump_filename.substr(0, d_dump_filename.find_last_of('.'));
                }

            d_dump_filename = dump_path + boost::filesystem::path::preferred_separator + d_dump_filename;
            // create directory
            if (!gnss_sdr_create_directory(dump_path))
                {
                    std::cerr << "GNSS-SDR cannot create dump files for the tracking block. Wrong permissions?" << std::endl;
                    d_dump = false;
                }
        }
}


void dll_pll_veml_tracking::start_tracking()
{
    gr::thread::scoped_lock l(d_setlock);

    //  correct the code phase according to the delay between acq and trk
    d_acq_code_phase_samples = d_acquisition_gnss_synchro->Acq_delay_samples;
    d_acq_carrier_doppler_hz = d_acquisition_gnss_synchro->Acq_doppler_hz;
    d_acq_sample_stamp = d_acquisition_gnss_synchro->Acq_samplestamp_samples;

    d_carrier_doppler_hz = d_acq_carrier_doppler_hz;
    d_carrier_phase_step_rad = PI_2 * d_carrier_doppler_hz / trk_parameters.fs_in;
    d_carrier_phase_rate_step_rad = 0.0;
    d_carr_ph_history.clear();
    d_code_ph_history.clear();
    // DLL/PLL filter initialization
    d_carrier_loop_filter.initialize();  // initialize the carrier filter
    d_code_loop_filter.initialize();     // initialize the code filter

    if (systemName == "GPS" and signal_type == "1C")
        {
            gps_l1_ca_code_gen_float(d_tracking_code, d_acquisition_gnss_synchro->PRN, 0);
        }
    else if (systemName == "GPS" and signal_type == "2S")
        {
            gps_l2c_m_code_gen_float(d_tracking_code, d_acquisition_gnss_synchro->PRN);
        }
    else if (systemName == "GPS" and signal_type == "L5")
        {
            if (trk_parameters.track_pilot)
                {
                    gps_l5q_code_gen_float(d_tracking_code, d_acquisition_gnss_synchro->PRN);
                    gps_l5i_code_gen_float(d_data_code, d_acquisition_gnss_synchro->PRN);
                    d_Prompt_Data[0] = gr_complex(0.0, 0.0);
                    correlator_data_cpu.set_local_code_and_taps(d_code_length_chips, d_data_code, d_prompt_data_shift);
                }
            else
                {
                    gps_l5i_code_gen_float(d_tracking_code, d_acquisition_gnss_synchro->PRN);
                }
        }
    else if (systemName == "Galileo" and signal_type == "1B")
        {
            if (trk_parameters.track_pilot)
                {
                    char pilot_signal[3] = "1C";
                    galileo_e1_code_gen_sinboc11_float(d_tracking_code, pilot_signal, d_acquisition_gnss_synchro->PRN);
                    galileo_e1_code_gen_sinboc11_float(d_data_code, d_acquisition_gnss_synchro->Signal, d_acquisition_gnss_synchro->PRN);
                    d_Prompt_Data[0] = gr_complex(0.0, 0.0);
                    correlator_data_cpu.set_local_code_and_taps(d_code_samples_per_chip * d_code_length_chips, d_data_code, d_prompt_data_shift);
                }
            else
                {
                    galileo_e1_code_gen_sinboc11_float(d_tracking_code, d_acquisition_gnss_synchro->Signal, d_acquisition_gnss_synchro->PRN);
                }
        }
    else if (systemName == "Galileo" and signal_type == "5X")
        {
            auto *aux_code = static_cast<gr_complex *>(volk_gnsssdr_malloc(sizeof(gr_complex) * d_code_length_chips, volk_gnsssdr_get_alignment()));
            galileo_e5_a_code_gen_complex_primary(aux_code, d_acquisition_gnss_synchro->PRN, const_cast<char *>(signal_type.c_str()));
            if (trk_parameters.track_pilot)
                {
                    d_secondary_code_string = const_cast<std::string *>(&Galileo_E5a_Q_SECONDARY_CODE[d_acquisition_gnss_synchro->PRN - 1]);
                    for (uint32_t i = 0; i < d_code_length_chips; i++)
                        {
                            d_tracking_code[i] = aux_code[i].imag();
                            d_data_code[i] = aux_code[i].real();  //the same because it is generated the full signal (E5aI + E5aQ)
                        }
                    d_Prompt_Data[0] = gr_complex(0.0, 0.0);
                    correlator_data_cpu.set_local_code_and_taps(d_code_length_chips, d_data_code, d_prompt_data_shift);
                }
            else
                {
                    for (uint32_t i = 0; i < d_code_length_chips; i++)
                        {
                            d_tracking_code[i] = aux_code[i].real();
                        }
                }
            volk_gnsssdr_free(aux_code);
        }
    else if (systemName.compare("Beidou") == 0 and signal_type.compare("B1") == 0)
        {
            beidou_b1i_code_gen_float(d_tracking_code, d_acquisition_gnss_synchro->PRN, 0);
        }

    multicorrelator_cpu.set_local_code_and_taps(d_code_samples_per_chip * d_code_length_chips, d_tracking_code, d_local_code_shift_chips);
    std::fill_n(d_correlator_outs, d_n_correlator_taps, gr_complex(0.0, 0.0));

    d_carrier_lock_fail_counter = 0;
    d_rem_code_phase_samples = 0.0;
    d_rem_carr_phase_rad = 0.0;
    d_rem_code_phase_chips = 0.0;
    d_acc_carrier_phase_rad = 0.0;
    d_cn0_estimation_counter = 0;
    d_carrier_lock_test = 1.0;
    d_CN0_SNV_dB_Hz = 0.0;

    if (d_veml)
        {
            d_local_code_shift_chips[0] = -trk_parameters.very_early_late_space_chips * static_cast<float>(d_code_samples_per_chip);
            d_local_code_shift_chips[1] = -trk_parameters.early_late_space_chips * static_cast<float>(d_code_samples_per_chip);
            d_local_code_shift_chips[3] = trk_parameters.early_late_space_chips * static_cast<float>(d_code_samples_per_chip);
            d_local_code_shift_chips[4] = trk_parameters.very_early_late_space_chips * static_cast<float>(d_code_samples_per_chip);
        }
    else
        {
            d_local_code_shift_chips[0] = -trk_parameters.early_late_space_chips * static_cast<float>(d_code_samples_per_chip);
            d_local_code_shift_chips[2] = trk_parameters.early_late_space_chips * static_cast<float>(d_code_samples_per_chip);
        }

    d_code_loop_filter.set_DLL_BW(trk_parameters.dll_bw_hz);
    d_carrier_loop_filter.set_PLL_BW(trk_parameters.pll_bw_hz);
    d_carrier_loop_filter.set_pdi(static_cast<float>(d_code_period));
    d_code_loop_filter.set_pdi(static_cast<float>(d_code_period));

    // DEBUG OUTPUT
    std::cout << "Tracking of " << systemName << " " << signal_pretty_name << " signal started on channel " << d_channel << " for satellite " << Gnss_Satellite(systemName, d_acquisition_gnss_synchro->PRN) << std::endl;
    DLOG(INFO) << "Starting tracking of satellite " << Gnss_Satellite(systemName, d_acquisition_gnss_synchro->PRN) << " on channel " << d_channel;

    // enable tracking pull-in
    d_state = 1;
    d_cloop = true;
    d_Prompt_buffer_deque.clear();
    d_last_prompt = gr_complex(0.0, 0.0);
}


dll_pll_veml_tracking::~dll_pll_veml_tracking()
{
    if (signal_type == "1C")
        {
            volk_gnsssdr_free(d_gps_l1ca_preambles_symbols);
        }

    if (d_dump_file.is_open())
        {
            try
                {
                    d_dump_file.close();
                }
            catch (const std::exception &ex)
                {
                    LOG(WARNING) << "Exception in destructor " << ex.what();
                }
        }
    if (d_dump_mat)
        {
            save_matfile();
        }
    try
        {
            volk_gnsssdr_free(d_local_code_shift_chips);
            volk_gnsssdr_free(d_correlator_outs);
            volk_gnsssdr_free(d_tracking_code);
            volk_gnsssdr_free(d_Prompt_Data);
            if (trk_parameters.track_pilot)
                {
                    volk_gnsssdr_free(d_data_code);
                    correlator_data_cpu.free();
                }
            delete[] d_Prompt_buffer;
            multicorrelator_cpu.free();
        }
    catch (const std::exception &ex)
        {
            LOG(WARNING) << "Exception in destructor " << ex.what();
        }
}


bool dll_pll_veml_tracking::acquire_secondary()
{
    // ******* preamble correlation ********
    int32_t corr_value = 0;
    for (uint32_t i = 0; i < d_secondary_code_length; i++)
        {
            if (d_Prompt_buffer_deque.at(i).real() < 0.0)  // symbols clipping
                {
                    if (d_secondary_code_string->at(i) == '0')
                        {
                            corr_value++;
                        }
                    else
                        {
                            corr_value--;
                        }
                }
            else
                {
                    if (d_secondary_code_string->at(i) == '0')
                        {
                            corr_value--;
                        }
                    else
                        {
                            corr_value++;
                        }
                }
        }

    if (abs(corr_value) == static_cast<int32_t>(d_secondary_code_length))
        {
            return true;
        }

    return false;
}


bool dll_pll_veml_tracking::cn0_and_tracking_lock_status(double coh_integration_time_s)
{
    // ####### CN0 ESTIMATION AND LOCK DETECTORS ######
    if (d_cn0_estimation_counter < trk_parameters.cn0_samples)
        {
            // fill buffer with prompt correlator output values
            d_Prompt_buffer[d_cn0_estimation_counter] = d_P_accu;
            d_cn0_estimation_counter++;
            return true;
        }
    d_cn0_estimation_counter = 0;
    // Code lock indicator
    d_CN0_SNV_dB_Hz = cn0_svn_estimator(d_Prompt_buffer, trk_parameters.cn0_samples, coh_integration_time_s);
    // Carrier lock indicator
    d_carrier_lock_test = carrier_lock_detector(d_Prompt_buffer, trk_parameters.cn0_samples);
    // Loss of lock detection
    if (d_carrier_lock_test < d_carrier_lock_threshold or d_CN0_SNV_dB_Hz < trk_parameters.cn0_min)
        {
            d_carrier_lock_fail_counter++;
        }
    else
        {
            if (d_carrier_lock_fail_counter > 0) d_carrier_lock_fail_counter--;
        }
    if (d_carrier_lock_fail_counter > trk_parameters.max_lock_fail)
        {
            std::cout << "Loss of lock in channel " << d_channel << "!" << std::endl;
            LOG(INFO) << "Loss of lock in channel " << d_channel << "!";
            this->message_port_pub(pmt::mp("events"), pmt::from_long(3));  // 3 -> loss of lock
            d_carrier_lock_fail_counter = 0;
            return false;
        }
    return true;
}


// correlation requires:
// - updated remnant carrier phase in radians (rem_carr_phase_rad)
// - updated remnant code phase in samples (d_rem_code_phase_samples)
// - d_code_freq_chips
// - d_carrier_doppler_hz
void dll_pll_veml_tracking::do_correlation_step(const gr_complex *input_samples)
{
    // ################# CARRIER WIPEOFF AND CORRELATORS ##############################
    // perform carrier wipe-off and compute Early, Prompt and Late correlation
    multicorrelator_cpu.set_input_output_vectors(d_correlator_outs, input_samples);
    multicorrelator_cpu.Carrier_wipeoff_multicorrelator_resampler(
        d_rem_carr_phase_rad,
        d_carrier_phase_step_rad, d_carrier_phase_rate_step_rad,
        static_cast<float>(d_rem_code_phase_chips) * static_cast<float>(d_code_samples_per_chip),
        static_cast<float>(d_code_phase_step_chips) * static_cast<float>(d_code_samples_per_chip),
        static_cast<float>(d_code_phase_rate_step_chips) * static_cast<float>(d_code_samples_per_chip),
        trk_parameters.vector_length);

    // DATA CORRELATOR (if tracking tracks the pilot signal)
    if (trk_parameters.track_pilot)
        {
            correlator_data_cpu.set_input_output_vectors(d_Prompt_Data, input_samples);
            correlator_data_cpu.Carrier_wipeoff_multicorrelator_resampler(
                d_rem_carr_phase_rad,
                d_carrier_phase_step_rad, d_carrier_phase_rate_step_rad,
                static_cast<float>(d_rem_code_phase_chips) * static_cast<float>(d_code_samples_per_chip),
                static_cast<float>(d_code_phase_step_chips) * static_cast<float>(d_code_samples_per_chip),
                static_cast<float>(d_code_phase_rate_step_chips) * static_cast<float>(d_code_samples_per_chip),
                trk_parameters.vector_length);
        }
}


void dll_pll_veml_tracking::run_dll_pll()
{
    // ################## PLL ##########################################################
    // PLL discriminator
    if (d_cloop)
        {
            // Costas loop discriminator, insensitive to 180 deg phase transitions
            d_carr_error_hz = pll_cloop_two_quadrant_atan(d_P_accu) / PI_2;
        }
    else
        {
            // Secondary code acquired. No symbols transition should be present in the signal
            d_carr_error_hz = pll_four_quadrant_atan(d_P_accu) / PI_2;
        }

    // Carrier discriminator filter
    d_carr_error_filt_hz = d_carrier_loop_filter.get_carrier_nco(d_carr_error_hz);
    // New carrier Doppler frequency estimation
    d_carrier_doppler_hz = d_acq_carrier_doppler_hz + d_carr_error_filt_hz;


    // ################## DLL ##########################################################
    // DLL discriminator
    if (d_veml)
        {
            d_code_error_chips = dll_nc_vemlp_normalized(d_VE_accu, d_E_accu, d_L_accu, d_VL_accu);  // [chips/Ti]
        }
    else
        {
            d_code_error_chips = dll_nc_e_minus_l_normalized(d_E_accu, d_L_accu);  // [chips/Ti]
        }
    // Code discriminator filter
    d_code_error_filt_chips = d_code_loop_filter.get_code_nco(d_code_error_chips);  // [chips/second]

    // New code Doppler frequency estimation
    d_code_freq_chips = (1.0 + (d_carrier_doppler_hz / d_signal_carrier_freq)) * d_code_chip_rate - d_code_error_filt_chips;
}


void dll_pll_veml_tracking::clear_tracking_vars()
{
    std::fill_n(d_correlator_outs, d_n_correlator_taps, gr_complex(0.0, 0.0));
    if (trk_parameters.track_pilot) d_Prompt_Data[0] = gr_complex(0.0, 0.0);
    d_carr_error_hz = 0.0;
    d_carr_error_filt_hz = 0.0;
    d_code_error_chips = 0.0;
    d_code_error_filt_chips = 0.0;
    d_current_symbol = 0;
    d_Prompt_buffer_deque.clear();
    d_last_prompt = gr_complex(0.0, 0.0);
    d_carrier_phase_rate_step_rad = 0.0;
    d_code_phase_rate_step_chips = 0.0;
    d_carr_ph_history.clear();
    d_code_ph_history.clear();
}


void dll_pll_veml_tracking::update_tracking_vars()
{
    T_chip_seconds = 1.0 / d_code_freq_chips;
    T_prn_seconds = T_chip_seconds * static_cast<double>(d_code_length_chips);

    // ################## CARRIER AND CODE NCO BUFFER ALIGNMENT #######################
    // keep alignment parameters for the next input buffer
    // Compute the next buffer length based in the new period of the PRN sequence and the code phase error estimation
    T_prn_samples = T_prn_seconds * trk_parameters.fs_in;
    K_blk_samples = T_prn_samples + d_rem_code_phase_samples;
    //d_current_prn_length_samples = static_cast<int32_t>(round(K_blk_samples));  // round to a discrete number of samples
    d_current_prn_length_samples = static_cast<int32_t>(std::floor(K_blk_samples));  // round to a discrete number of samples

    //################### PLL COMMANDS #################################################
    // carrier phase step (NCO phase increment per sample) [rads/sample]
    d_carrier_phase_step_rad = PI_2 * d_carrier_doppler_hz / trk_parameters.fs_in;
    // carrier phase rate step (NCO phase increment rate per sample) [rads/sample^2]
    if (trk_parameters.high_dyn)
        {
            d_carr_ph_history.push_back(std::pair<double, double>(d_carrier_phase_step_rad, static_cast<double>(d_current_prn_length_samples)));
            if (d_carr_ph_history.full())
                {
                    double tmp_cp1 = 0.0;
                    double tmp_cp2 = 0.0;
                    double tmp_samples = 0.0;
                    for (unsigned int k = 0; k < trk_parameters.smoother_length; k++)
                        {
                            tmp_cp1 += d_carr_ph_history.at(k).first;
                            tmp_cp2 += d_carr_ph_history.at(trk_parameters.smoother_length * 2 - k - 1).first;
                            tmp_samples += d_carr_ph_history.at(trk_parameters.smoother_length * 2 - k - 1).second;
                        }
                    tmp_cp1 /= static_cast<double>(trk_parameters.smoother_length);
                    tmp_cp2 /= static_cast<double>(trk_parameters.smoother_length);
                    d_carrier_phase_rate_step_rad = (tmp_cp2 - tmp_cp1) / tmp_samples;
                }
        }
    //std::cout << d_carrier_phase_rate_step_rad * trk_parameters.fs_in * trk_parameters.fs_in / PI_2 << std::endl;
    // remnant carrier phase to prevent overflow in the code NCO
    d_rem_carr_phase_rad += static_cast<float>(d_carrier_phase_step_rad * static_cast<double>(d_current_prn_length_samples) + 0.5 * d_carrier_phase_rate_step_rad * static_cast<double>(d_current_prn_length_samples) * static_cast<double>(d_current_prn_length_samples));
    d_rem_carr_phase_rad = fmod(d_rem_carr_phase_rad, PI_2);


    // carrier phase accumulator
    //double a = d_carrier_phase_step_rad * static_cast<double>(d_current_prn_length_samples);
    //double b = 0.5 * d_carrier_phase_rate_step_rad * static_cast<double>(d_current_prn_length_samples) * static_cast<double>(d_current_prn_length_samples);
    //std::cout << fmod(b, PI_2) / fmod(a, PI_2) << std::endl;
    d_acc_carrier_phase_rad -= (d_carrier_phase_step_rad * static_cast<double>(d_current_prn_length_samples) + 0.5 * d_carrier_phase_rate_step_rad * static_cast<double>(d_current_prn_length_samples) * static_cast<double>(d_current_prn_length_samples));

    //################### DLL COMMANDS #################################################
    // code phase step (Code resampler phase increment per sample) [chips/sample]
    d_code_phase_step_chips = d_code_freq_chips / trk_parameters.fs_in;
    if (trk_parameters.high_dyn)
        {
            d_code_ph_history.push_back(std::pair<double, double>(d_code_phase_step_chips, static_cast<double>(d_current_prn_length_samples)));
            if (d_code_ph_history.full())
                {
                    double tmp_cp1 = 0.0;
                    double tmp_cp2 = 0.0;
                    double tmp_samples = 0.0;
                    for (unsigned int k = 0; k < trk_parameters.smoother_length; k++)
                        {
                            tmp_cp1 += d_code_ph_history.at(k).first;
                            tmp_cp2 += d_code_ph_history.at(trk_parameters.smoother_length * 2 - k - 1).first;
                            tmp_samples += d_code_ph_history.at(trk_parameters.smoother_length * 2 - k - 1).second;
                        }
                    tmp_cp1 /= static_cast<double>(trk_parameters.smoother_length);
                    tmp_cp2 /= static_cast<double>(trk_parameters.smoother_length);
                    d_code_phase_rate_step_chips = (tmp_cp2 - tmp_cp1) / tmp_samples;
                }
        }
    // remnant code phase [chips]
    d_rem_code_phase_samples = K_blk_samples - static_cast<double>(d_current_prn_length_samples);  // rounding error < 1 sample
    d_rem_code_phase_chips = d_code_freq_chips * d_rem_code_phase_samples / trk_parameters.fs_in;
}


void dll_pll_veml_tracking::save_correlation_results()
{
    if (d_secondary)
        {
            if (d_secondary_code_string->at(d_current_symbol) == '0')
                {
                    if (d_veml)
                        {
                            d_VE_accu += *d_Very_Early;
                            d_VL_accu += *d_Very_Late;
                        }
                    d_E_accu += *d_Early;
                    d_P_accu += *d_Prompt;
                    d_L_accu += *d_Late;
                }
            else
                {
                    if (d_veml)
                        {
                            d_VE_accu -= *d_Very_Early;
                            d_VL_accu -= *d_Very_Late;
                        }
                    d_E_accu -= *d_Early;
                    d_P_accu -= *d_Prompt;
                    d_L_accu -= *d_Late;
                }
            d_current_symbol++;
            // secondary code roll-up
            d_current_symbol %= d_secondary_code_length;
        }
    else
        {
            if (d_veml)
                {
                    d_VE_accu += *d_Very_Early;
                    d_VL_accu += *d_Very_Late;
                }
            d_E_accu += *d_Early;
            d_P_accu += *d_Prompt;
            d_L_accu += *d_Late;
            d_current_symbol++;
            d_current_symbol %= d_symbols_per_bit;
        }
    // If tracking pilot, disable Costas loop
    if (trk_parameters.track_pilot)
        d_cloop = false;
    else
        d_cloop = true;
}


void dll_pll_veml_tracking::log_data(bool integrating)
{
    if (d_dump)
        {
            // Dump results to file
            float prompt_I;
            float prompt_Q;
            float tmp_VE, tmp_E, tmp_P, tmp_L, tmp_VL;
            float tmp_float;
            double tmp_double;
            uint64_t tmp_long_int;
            if (trk_parameters.track_pilot)
                {
                    if (interchange_iq)
                        {
                            prompt_I = d_Prompt_Data->imag();
                            prompt_Q = d_Prompt_Data->real();
                        }
                    else
                        {
                            prompt_I = d_Prompt_Data->real();
                            prompt_Q = d_Prompt_Data->imag();
                        }
                }
            else
                {
                    if (interchange_iq)
                        {
                            prompt_I = d_Prompt->imag();
                            prompt_Q = d_Prompt->real();
                        }
                    else
                        {
                            prompt_I = d_Prompt->real();
                            prompt_Q = d_Prompt->imag();
                        }
                }
            if (d_veml)
                {
                    tmp_VE = std::abs<float>(d_VE_accu);
                    tmp_VL = std::abs<float>(d_VL_accu);
                }
            else
                {
                    tmp_VE = 0.0;
                    tmp_VL = 0.0;
                }
            tmp_E = std::abs<float>(d_E_accu);
            tmp_P = std::abs<float>(d_P_accu);
            tmp_L = std::abs<float>(d_L_accu);
            if (integrating)
                {
                    //TODO: Improve this solution!
                    // It compensates the amplitude difference while integrating
                    if (d_extend_correlation_symbols_count > 0)
                        {
                            float scale_factor = static_cast<float>(trk_parameters.extend_correlation_symbols) / static_cast<float>(d_extend_correlation_symbols_count);
                            tmp_VE *= scale_factor;
                            tmp_E *= scale_factor;
                            tmp_P *= scale_factor;
                            tmp_L *= scale_factor;
                            tmp_VL *= scale_factor;
                        }
                }

            try
                {
                    // Dump correlators output
                    d_dump_file.write(reinterpret_cast<char *>(&tmp_VE), sizeof(float));
                    d_dump_file.write(reinterpret_cast<char *>(&tmp_E), sizeof(float));
                    d_dump_file.write(reinterpret_cast<char *>(&tmp_P), sizeof(float));
                    d_dump_file.write(reinterpret_cast<char *>(&tmp_L), sizeof(float));
                    d_dump_file.write(reinterpret_cast<char *>(&tmp_VL), sizeof(float));
                    // PROMPT I and Q (to analyze navigation symbols)
                    d_dump_file.write(reinterpret_cast<char *>(&prompt_I), sizeof(float));
                    d_dump_file.write(reinterpret_cast<char *>(&prompt_Q), sizeof(float));
                    // PRN start sample stamp
                    tmp_long_int = d_sample_counter + static_cast<uint64_t>(d_current_prn_length_samples);
                    d_dump_file.write(reinterpret_cast<char *>(&tmp_long_int), sizeof(uint64_t));
                    // accumulated carrier phase
                    tmp_float = d_acc_carrier_phase_rad;
                    d_dump_file.write(reinterpret_cast<char *>(&tmp_float), sizeof(float));
                    // carrier and code frequency
                    tmp_float = d_carrier_doppler_hz;
                    d_dump_file.write(reinterpret_cast<char *>(&tmp_float), sizeof(float));
                    // carrier phase rate [Hz/s]
                    tmp_float = d_carrier_phase_rate_step_rad * trk_parameters.fs_in * trk_parameters.fs_in / PI_2;
                    d_dump_file.write(reinterpret_cast<char *>(&tmp_float), sizeof(float));
                    tmp_float = d_code_freq_chips;
                    d_dump_file.write(reinterpret_cast<char *>(&tmp_float), sizeof(float));
                    // code phase rate [chips/s^2]
                    tmp_float = d_code_phase_rate_step_chips * trk_parameters.fs_in * trk_parameters.fs_in;
                    d_dump_file.write(reinterpret_cast<char *>(&tmp_float), sizeof(float));
                    // PLL commands
                    tmp_float = d_carr_error_hz;
                    d_dump_file.write(reinterpret_cast<char *>(&tmp_float), sizeof(float));
                    tmp_float = d_carr_error_filt_hz;
                    d_dump_file.write(reinterpret_cast<char *>(&tmp_float), sizeof(float));
                    // DLL commands
                    tmp_float = d_code_error_chips;
                    d_dump_file.write(reinterpret_cast<char *>(&tmp_float), sizeof(float));
                    tmp_float = d_code_error_filt_chips;
                    d_dump_file.write(reinterpret_cast<char *>(&tmp_float), sizeof(float));
                    // CN0 and carrier lock test
                    tmp_float = d_CN0_SNV_dB_Hz;
                    d_dump_file.write(reinterpret_cast<char *>(&tmp_float), sizeof(float));
                    tmp_float = d_carrier_lock_test;
                    d_dump_file.write(reinterpret_cast<char *>(&tmp_float), sizeof(float));
                    // AUX vars (for debug purposes)
                    tmp_float = d_rem_code_phase_samples;
                    d_dump_file.write(reinterpret_cast<char *>(&tmp_float), sizeof(float));
                    tmp_double = static_cast<double>(d_sample_counter + d_current_prn_length_samples);
                    d_dump_file.write(reinterpret_cast<char *>(&tmp_double), sizeof(double));
                    // PRN
                    uint32_t prn_ = d_acquisition_gnss_synchro->PRN;
                    d_dump_file.write(reinterpret_cast<char *>(&prn_), sizeof(uint32_t));
                }
            catch (const std::ifstream::failure &e)
                {
                    LOG(WARNING) << "Exception writing trk dump file " << e.what();
                }
        }
}


int32_t dll_pll_veml_tracking::save_matfile()
{
    // READ DUMP FILE
    std::ifstream::pos_type size;
    int32_t number_of_double_vars = 1;
    int32_t number_of_float_vars = 19;
    int32_t epoch_size_bytes = sizeof(uint64_t) + sizeof(double) * number_of_double_vars +
                               sizeof(float) * number_of_float_vars + sizeof(uint32_t);
    std::ifstream dump_file;
    std::string dump_filename_ = d_dump_filename;
    // add channel number to the filename
    dump_filename_.append(std::to_string(d_channel));
    // add extension
    dump_filename_.append(".dat");
    std::cout << "Generating .mat file for " << dump_filename_ << std::endl;
    dump_file.exceptions(std::ifstream::failbit | std::ifstream::badbit);
    try
        {
            dump_file.open(dump_filename_.c_str(), std::ios::binary | std::ios::ate);
        }
    catch (const std::ifstream::failure &e)
        {
            std::cerr << "Problem opening dump file:" << e.what() << std::endl;
            return 1;
        }
    // count number of epochs and rewind
    int64_t num_epoch = 0;
    if (dump_file.is_open())
        {
            size = dump_file.tellg();
            num_epoch = static_cast<int64_t>(size) / static_cast<int64_t>(epoch_size_bytes);
            dump_file.seekg(0, std::ios::beg);
        }
    else
        {
            return 1;
        }
    auto *abs_VE = new float[num_epoch];
    auto *abs_E = new float[num_epoch];
    auto *abs_P = new float[num_epoch];
    auto *abs_L = new float[num_epoch];
    auto *abs_VL = new float[num_epoch];
    auto *Prompt_I = new float[num_epoch];
    auto *Prompt_Q = new float[num_epoch];
    auto *PRN_start_sample_count = new uint64_t[num_epoch];
    auto *acc_carrier_phase_rad = new float[num_epoch];
    auto *carrier_doppler_hz = new float[num_epoch];
    auto *carrier_doppler_rate_hz = new float[num_epoch];
    auto *code_freq_chips = new float[num_epoch];
    auto *code_freq_rate_chips = new float[num_epoch];
    auto *carr_error_hz = new float[num_epoch];
    auto *carr_error_filt_hz = new float[num_epoch];
    auto *code_error_chips = new float[num_epoch];
    auto *code_error_filt_chips = new float[num_epoch];
    auto *CN0_SNV_dB_Hz = new float[num_epoch];
    auto *carrier_lock_test = new float[num_epoch];
    auto *aux1 = new float[num_epoch];
    auto *aux2 = new double[num_epoch];
    auto *PRN = new uint32_t[num_epoch];

    try
        {
            if (dump_file.is_open())
                {
                    for (int64_t i = 0; i < num_epoch; i++)
                        {
                            dump_file.read(reinterpret_cast<char *>(&abs_VE[i]), sizeof(float));
                            dump_file.read(reinterpret_cast<char *>(&abs_E[i]), sizeof(float));
                            dump_file.read(reinterpret_cast<char *>(&abs_P[i]), sizeof(float));
                            dump_file.read(reinterpret_cast<char *>(&abs_L[i]), sizeof(float));
                            dump_file.read(reinterpret_cast<char *>(&abs_VL[i]), sizeof(float));
                            dump_file.read(reinterpret_cast<char *>(&Prompt_I[i]), sizeof(float));
                            dump_file.read(reinterpret_cast<char *>(&Prompt_Q[i]), sizeof(float));
                            dump_file.read(reinterpret_cast<char *>(&PRN_start_sample_count[i]), sizeof(uint64_t));
                            dump_file.read(reinterpret_cast<char *>(&acc_carrier_phase_rad[i]), sizeof(float));
                            dump_file.read(reinterpret_cast<char *>(&carrier_doppler_hz[i]), sizeof(float));
                            dump_file.read(reinterpret_cast<char *>(&carrier_doppler_rate_hz[i]), sizeof(float));
                            dump_file.read(reinterpret_cast<char *>(&code_freq_chips[i]), sizeof(float));
                            dump_file.read(reinterpret_cast<char *>(&code_freq_rate_chips[i]), sizeof(float));
                            dump_file.read(reinterpret_cast<char *>(&carr_error_hz[i]), sizeof(float));
                            dump_file.read(reinterpret_cast<char *>(&carr_error_filt_hz[i]), sizeof(float));
                            dump_file.read(reinterpret_cast<char *>(&code_error_chips[i]), sizeof(float));
                            dump_file.read(reinterpret_cast<char *>(&code_error_filt_chips[i]), sizeof(float));
                            dump_file.read(reinterpret_cast<char *>(&CN0_SNV_dB_Hz[i]), sizeof(float));
                            dump_file.read(reinterpret_cast<char *>(&carrier_lock_test[i]), sizeof(float));
                            dump_file.read(reinterpret_cast<char *>(&aux1[i]), sizeof(float));
                            dump_file.read(reinterpret_cast<char *>(&aux2[i]), sizeof(double));
                            dump_file.read(reinterpret_cast<char *>(&PRN[i]), sizeof(uint32_t));
                        }
                }
            dump_file.close();
        }
    catch (const std::ifstream::failure &e)
        {
            std::cerr << "Problem reading dump file:" << e.what() << std::endl;
            delete[] abs_VE;
            delete[] abs_E;
            delete[] abs_P;
            delete[] abs_L;
            delete[] abs_VL;
            delete[] Prompt_I;
            delete[] Prompt_Q;
            delete[] PRN_start_sample_count;
            delete[] acc_carrier_phase_rad;
            delete[] carrier_doppler_hz;
            delete[] carrier_doppler_rate_hz;
            delete[] code_freq_chips;
            delete[] code_freq_rate_chips;
            delete[] carr_error_hz;
            delete[] carr_error_filt_hz;
            delete[] code_error_chips;
            delete[] code_error_filt_chips;
            delete[] CN0_SNV_dB_Hz;
            delete[] carrier_lock_test;
            delete[] aux1;
            delete[] aux2;
            delete[] PRN;
            return 1;
        }

    // WRITE MAT FILE
    mat_t *matfp;
    matvar_t *matvar;
    std::string filename = dump_filename_;
    filename.erase(filename.length() - 4, 4);
    filename.append(".mat");
    matfp = Mat_CreateVer(filename.c_str(), nullptr, MAT_FT_MAT73);
    if (reinterpret_cast<int64_t *>(matfp) != nullptr)
        {
            size_t dims[2] = {1, static_cast<size_t>(num_epoch)};
            matvar = Mat_VarCreate("abs_VE", MAT_C_SINGLE, MAT_T_SINGLE, 2, dims, abs_VE, 0);
            Mat_VarWrite(matfp, matvar, MAT_COMPRESSION_ZLIB);  // or MAT_COMPRESSION_NONE
            Mat_VarFree(matvar);

            matvar = Mat_VarCreate("abs_E", MAT_C_SINGLE, MAT_T_SINGLE, 2, dims, abs_E, 0);
            Mat_VarWrite(matfp, matvar, MAT_COMPRESSION_ZLIB);  // or MAT_COMPRESSION_NONE
            Mat_VarFree(matvar);

            matvar = Mat_VarCreate("abs_P", MAT_C_SINGLE, MAT_T_SINGLE, 2, dims, abs_P, 0);
            Mat_VarWrite(matfp, matvar, MAT_COMPRESSION_ZLIB);  // or MAT_COMPRESSION_NONE
            Mat_VarFree(matvar);

            matvar = Mat_VarCreate("abs_L", MAT_C_SINGLE, MAT_T_SINGLE, 2, dims, abs_L, 0);
            Mat_VarWrite(matfp, matvar, MAT_COMPRESSION_ZLIB);  // or MAT_COMPRESSION_NONE
            Mat_VarFree(matvar);

            matvar = Mat_VarCreate("abs_VL", MAT_C_SINGLE, MAT_T_SINGLE, 2, dims, abs_VL, 0);
            Mat_VarWrite(matfp, matvar, MAT_COMPRESSION_ZLIB);  // or MAT_COMPRESSION_NONE
            Mat_VarFree(matvar);

            matvar = Mat_VarCreate("Prompt_I", MAT_C_SINGLE, MAT_T_SINGLE, 2, dims, Prompt_I, 0);
            Mat_VarWrite(matfp, matvar, MAT_COMPRESSION_ZLIB);  // or MAT_COMPRESSION_NONE
            Mat_VarFree(matvar);

            matvar = Mat_VarCreate("Prompt_Q", MAT_C_SINGLE, MAT_T_SINGLE, 2, dims, Prompt_Q, 0);
            Mat_VarWrite(matfp, matvar, MAT_COMPRESSION_ZLIB);  // or MAT_COMPRESSION_NONE
            Mat_VarFree(matvar);

            matvar = Mat_VarCreate("PRN_start_sample_count", MAT_C_UINT64, MAT_T_UINT64, 2, dims, PRN_start_sample_count, 0);
            Mat_VarWrite(matfp, matvar, MAT_COMPRESSION_ZLIB);  // or MAT_COMPRESSION_NONE
            Mat_VarFree(matvar);

            matvar = Mat_VarCreate("acc_carrier_phase_rad", MAT_C_SINGLE, MAT_T_SINGLE, 2, dims, acc_carrier_phase_rad, 0);
            Mat_VarWrite(matfp, matvar, MAT_COMPRESSION_ZLIB);  // or MAT_COMPRESSION_NONE
            Mat_VarFree(matvar);

            matvar = Mat_VarCreate("carrier_doppler_hz", MAT_C_SINGLE, MAT_T_SINGLE, 2, dims, carrier_doppler_hz, 0);
            Mat_VarWrite(matfp, matvar, MAT_COMPRESSION_ZLIB);  // or MAT_COMPRESSION_NONE
            Mat_VarFree(matvar);

            matvar = Mat_VarCreate("carrier_doppler_rate_hz", MAT_C_SINGLE, MAT_T_SINGLE, 2, dims, carrier_doppler_rate_hz, 0);
            Mat_VarWrite(matfp, matvar, MAT_COMPRESSION_ZLIB);  // or MAT_COMPRESSION_NONE
            Mat_VarFree(matvar);

            matvar = Mat_VarCreate("code_freq_chips", MAT_C_SINGLE, MAT_T_SINGLE, 2, dims, code_freq_chips, 0);
            Mat_VarWrite(matfp, matvar, MAT_COMPRESSION_ZLIB);  // or MAT_COMPRESSION_NONE
            Mat_VarFree(matvar);

            matvar = Mat_VarCreate("code_freq_rate_chips", MAT_C_SINGLE, MAT_T_SINGLE, 2, dims, code_freq_rate_chips, 0);
            Mat_VarWrite(matfp, matvar, MAT_COMPRESSION_ZLIB);  // or MAT_COMPRESSION_NONE
            Mat_VarFree(matvar);

            matvar = Mat_VarCreate("carr_error_hz", MAT_C_SINGLE, MAT_T_SINGLE, 2, dims, carr_error_hz, 0);
            Mat_VarWrite(matfp, matvar, MAT_COMPRESSION_ZLIB);  // or MAT_COMPRESSION_NONE
            Mat_VarFree(matvar);

            matvar = Mat_VarCreate("carr_error_filt_hz", MAT_C_SINGLE, MAT_T_SINGLE, 2, dims, carr_error_filt_hz, 0);
            Mat_VarWrite(matfp, matvar, MAT_COMPRESSION_ZLIB);  // or MAT_COMPRESSION_NONE
            Mat_VarFree(matvar);

            matvar = Mat_VarCreate("code_error_chips", MAT_C_SINGLE, MAT_T_SINGLE, 2, dims, code_error_chips, 0);
            Mat_VarWrite(matfp, matvar, MAT_COMPRESSION_ZLIB);  // or MAT_COMPRESSION_NONE
            Mat_VarFree(matvar);

            matvar = Mat_VarCreate("code_error_filt_chips", MAT_C_SINGLE, MAT_T_SINGLE, 2, dims, code_error_filt_chips, 0);
            Mat_VarWrite(matfp, matvar, MAT_COMPRESSION_ZLIB);  // or MAT_COMPRESSION_NONE
            Mat_VarFree(matvar);

            matvar = Mat_VarCreate("CN0_SNV_dB_Hz", MAT_C_SINGLE, MAT_T_SINGLE, 2, dims, CN0_SNV_dB_Hz, 0);
            Mat_VarWrite(matfp, matvar, MAT_COMPRESSION_ZLIB);  // or MAT_COMPRESSION_NONE
            Mat_VarFree(matvar);

            matvar = Mat_VarCreate("carrier_lock_test", MAT_C_SINGLE, MAT_T_SINGLE, 2, dims, carrier_lock_test, 0);
            Mat_VarWrite(matfp, matvar, MAT_COMPRESSION_ZLIB);  // or MAT_COMPRESSION_NONE
            Mat_VarFree(matvar);

            matvar = Mat_VarCreate("aux1", MAT_C_SINGLE, MAT_T_SINGLE, 2, dims, aux1, 0);
            Mat_VarWrite(matfp, matvar, MAT_COMPRESSION_ZLIB);  // or MAT_COMPRESSION_NONE
            Mat_VarFree(matvar);

            matvar = Mat_VarCreate("aux2", MAT_C_DOUBLE, MAT_T_DOUBLE, 2, dims, aux2, 0);
            Mat_VarWrite(matfp, matvar, MAT_COMPRESSION_ZLIB);  // or MAT_COMPRESSION_NONE
            Mat_VarFree(matvar);

            matvar = Mat_VarCreate("PRN", MAT_C_UINT32, MAT_T_UINT32, 2, dims, PRN, 0);
            Mat_VarWrite(matfp, matvar, MAT_COMPRESSION_ZLIB);  // or MAT_COMPRESSION_NONE
            Mat_VarFree(matvar);
        }
    Mat_Close(matfp);
    delete[] abs_VE;
    delete[] abs_E;
    delete[] abs_P;
    delete[] abs_L;
    delete[] abs_VL;
    delete[] Prompt_I;
    delete[] Prompt_Q;
    delete[] PRN_start_sample_count;
    delete[] acc_carrier_phase_rad;
    delete[] carrier_doppler_hz;
    delete[] carrier_doppler_rate_hz;
    delete[] code_freq_chips;
    delete[] code_freq_rate_chips;
    delete[] carr_error_hz;
    delete[] carr_error_filt_hz;
    delete[] code_error_chips;
    delete[] code_error_filt_chips;
    delete[] CN0_SNV_dB_Hz;
    delete[] carrier_lock_test;
    delete[] aux1;
    delete[] aux2;
    delete[] PRN;
    return 0;
}


void dll_pll_veml_tracking::set_channel(uint32_t channel)
{
    gr::thread::scoped_lock l(d_setlock);
    d_channel = channel;
    LOG(INFO) << "Tracking Channel set to " << d_channel;
    // ############# ENABLE DATA FILE LOG #################
    if (d_dump)
        {
            std::string dump_filename_ = d_dump_filename;
            // add channel number to the filename
            dump_filename_.append(std::to_string(d_channel));
            // add extension
            dump_filename_.append(".dat");

            if (!d_dump_file.is_open())
                {
                    try
                        {
                            //trk_parameters.dump_filename.append(boost::lexical_cast<std::string>(d_channel));
                            //trk_parameters.dump_filename.append(".dat");
                            d_dump_file.exceptions(std::ifstream::failbit | std::ifstream::badbit);
                            d_dump_file.open(dump_filename_.c_str(), std::ios::out | std::ios::binary);
                            LOG(INFO) << "Tracking dump enabled on channel " << d_channel << " Log file: " << dump_filename_.c_str();
                        }
                    catch (const std::ifstream::failure &e)
                        {
                            LOG(WARNING) << "channel " << d_channel << " Exception opening trk dump file " << e.what();
                        }
                }
        }
}


void dll_pll_veml_tracking::set_gnss_synchro(Gnss_Synchro *p_gnss_synchro)
{
    gr::thread::scoped_lock l(d_setlock);
    d_acquisition_gnss_synchro = p_gnss_synchro;
}


void dll_pll_veml_tracking::stop_tracking()
{
    gr::thread::scoped_lock l(d_setlock);
    d_state = 0;
}

int dll_pll_veml_tracking::general_work(int noutput_items __attribute__((unused)), gr_vector_int &ninput_items,
    gr_vector_const_void_star &input_items, gr_vector_void_star &output_items)
{
    gr::thread::scoped_lock l(d_setlock);
    const auto *in = reinterpret_cast<const gr_complex *>(input_items[0]);
    auto **out = reinterpret_cast<Gnss_Synchro **>(&output_items[0]);
    Gnss_Synchro current_synchro_data = Gnss_Synchro();

    switch (d_state)
        {
        case 0:  // Standby - Consume samples at full throttle, do nothing
            {
                d_sample_counter += static_cast<uint64_t>(ninput_items[0]);
                consume_each(ninput_items[0]);
                return 0;
                break;
            }
        case 1:  // Pull-in
            {
                // Signal alignment (skip samples until the incoming signal is aligned with local replica)
                int64_t acq_trk_diff_samples = static_cast<int64_t>(d_sample_counter) - static_cast<int64_t>(d_acq_sample_stamp);
                double acq_trk_diff_seconds = static_cast<double>(acq_trk_diff_samples) / trk_parameters.fs_in;
                double delta_trk_to_acq_prn_start_samples = static_cast<double>(acq_trk_diff_samples) - d_acq_code_phase_samples;

                // Doppler effect Fd = (C / (C + Vr)) * F
                double radial_velocity = (d_signal_carrier_freq + d_acq_carrier_doppler_hz) / d_signal_carrier_freq;
                // new chip and PRN sequence periods based on acq Doppler
                d_code_freq_chips = radial_velocity * d_code_chip_rate;
                d_code_freq_chips = d_code_chip_rate;
                d_code_phase_step_chips = d_code_freq_chips / trk_parameters.fs_in;
                d_code_phase_rate_step_chips = 0.0;
                double T_chip_mod_seconds = 1.0 / d_code_freq_chips;
                double T_prn_mod_seconds = T_chip_mod_seconds * static_cast<double>(d_code_length_chips);
                double T_prn_mod_samples = T_prn_mod_seconds * trk_parameters.fs_in;

                d_acq_code_phase_samples = T_prn_mod_samples - std::fmod(delta_trk_to_acq_prn_start_samples, T_prn_mod_samples);
                d_current_prn_length_samples = round(T_prn_mod_samples);

                int32_t samples_offset = round(d_acq_code_phase_samples);
                d_acc_carrier_phase_rad -= d_carrier_phase_step_rad * static_cast<double>(samples_offset);
                d_state = 2;
                d_sample_counter += samples_offset;  // count for the processed samples

                DLOG(INFO) << "Number of samples between Acquisition and Tracking = " << acq_trk_diff_samples << " ( " << acq_trk_diff_seconds << " s)";
                DLOG(INFO) << "PULL-IN Doppler [Hz] = " << d_carrier_doppler_hz
                           << ". PULL-IN Code Phase [samples] = " << d_acq_code_phase_samples;

                consume_each(samples_offset);  // shift input to perform alignment with local replica
                return 0;
            }
        case 2:  // Wide tracking and symbol synchronization
            {
                do_correlation_step(in);
                // Save single correlation step variables
                if (d_veml)
                    {
                        d_VE_accu = *d_Very_Early;
                        d_VL_accu = *d_Very_Late;
                    }
                d_E_accu = *d_Early;
                d_P_accu = *d_Prompt;
                d_L_accu = *d_Late;

                // Check lock status
                if (!cn0_and_tracking_lock_status(d_code_period))
                    {
                        clear_tracking_vars();
                        d_state = 0;  // loss-of-lock detected
                    }
                else
                    {
                        bool next_state = false;
                        // Perform DLL/PLL tracking loop computations. Costas Loop enabled
                        run_dll_pll();
                        update_tracking_vars();

                        // enable write dump file this cycle (valid DLL/PLL cycle)
                        log_data(false);
                        if (d_secondary)
                            {
                                // ####### SECONDARY CODE LOCK #####
                                d_Prompt_buffer_deque.push_back(*d_Prompt);
                                if (d_Prompt_buffer_deque.size() == d_secondary_code_length)
                                    {
                                        next_state = acquire_secondary();
                                        if (next_state)
                                            {
                                                std::cout << systemName << " " << signal_pretty_name << " secondary code locked in channel " << d_channel
                                                          << " for satellite " << Gnss_Satellite(systemName, d_acquisition_gnss_synchro->PRN) << std::endl;
                                            }

                                        d_Prompt_buffer_deque.pop_front();
                                    }
                            }
                        else if (d_symbols_per_bit > 1)  //Signal does not have secondary code. Search a bit transition by sign change
                            {
                                float current_tracking_time_s = static_cast<float>(d_sample_counter - d_acq_sample_stamp) / trk_parameters.fs_in;
                                if (current_tracking_time_s > 10)
                                    {
                                        d_symbol_history.push_back(d_Prompt->real());
                                        //******* preamble correlation ********
                                        int32_t corr_value = 0;
                                        if ((d_symbol_history.size() == GPS_CA_PREAMBLE_LENGTH_SYMBOLS))  // and (d_make_correlation or !d_flag_frame_sync))
                                            {
                                                for (uint32_t i = 0; i < GPS_CA_PREAMBLE_LENGTH_SYMBOLS; i++)
                                                    {
                                                        if (d_symbol_history.at(i) < 0)  // symbols clipping
                                                            {
                                                                corr_value -= d_gps_l1ca_preambles_symbols[i];
                                                            }
                                                        else
                                                            {
                                                                corr_value += d_gps_l1ca_preambles_symbols[i];
                                                            }
                                                    }
                                            }
                                        if (corr_value == GPS_CA_PREAMBLE_LENGTH_SYMBOLS)
                                            {
                                                //std::cout << "Preamble detected at tracking!" << std::endl;
                                                next_state = true;
                                            }
                                        else
                                            {
                                                next_state = false;
                                            }
                                    }
                                else
                                    {
                                        next_state = false;
                                    }
                            }
                        else
                            {
                                next_state = true;
                            }

                        // ########### Output the tracking results to Telemetry block ##########
                        if (interchange_iq)
                            {
                                if (trk_parameters.track_pilot)
                                    {
                                        // Note that data and pilot components are in quadrature. I and Q are interchanged
                                        current_synchro_data.Prompt_I = static_cast<double>((*d_Prompt_Data).imag());
                                        current_synchro_data.Prompt_Q = static_cast<double>((*d_Prompt_Data).real());
                                    }
                                else
                                    {
                                        current_synchro_data.Prompt_I = static_cast<double>((*d_Prompt).imag());
                                        current_synchro_data.Prompt_Q = static_cast<double>((*d_Prompt).real());
                                    }
                            }
                        else
                            {
                                if (trk_parameters.track_pilot)
                                    {
                                        // Note that data and pilot components are in quadrature. I and Q are interchanged
                                        current_synchro_data.Prompt_I = static_cast<double>((*d_Prompt_Data).real());
                                        current_synchro_data.Prompt_Q = static_cast<double>((*d_Prompt_Data).imag());
                                    }
                                else
                                    {
                                        current_synchro_data.Prompt_I = static_cast<double>((*d_Prompt).real());
                                        current_synchro_data.Prompt_Q = static_cast<double>((*d_Prompt).imag());
                                    }
                            }
                        current_synchro_data.Code_phase_samples = d_rem_code_phase_samples;
                        current_synchro_data.Carrier_phase_rads = d_acc_carrier_phase_rad;
                        current_synchro_data.Carrier_Doppler_hz = d_carrier_doppler_hz;
                        current_synchro_data.CN0_dB_hz = d_CN0_SNV_dB_Hz;
                        current_synchro_data.Flag_valid_symbol_output = true;
                        current_synchro_data.correlation_length_ms = d_correlation_length_ms;

                        if (next_state)
                            {  // reset extended correlator
                                d_VE_accu = gr_complex(0.0, 0.0);
                                d_E_accu = gr_complex(0.0, 0.0);
                                d_P_accu = gr_complex(0.0, 0.0);
                                d_L_accu = gr_complex(0.0, 0.0);
                                d_VL_accu = gr_complex(0.0, 0.0);
                                d_last_prompt = gr_complex(0.0, 0.0);
                                d_Prompt_buffer_deque.clear();
                                d_current_symbol = 0;

                                if (d_enable_extended_integration)
                                    {
                                        // UPDATE INTEGRATION TIME
                                        d_extend_correlation_symbols_count = 0;
                                        float new_correlation_time = static_cast<float>(trk_parameters.extend_correlation_symbols) * static_cast<float>(d_code_period);
                                        d_carrier_loop_filter.set_pdi(new_correlation_time);
                                        d_code_loop_filter.set_pdi(new_correlation_time);
                                        d_state = 3;  // next state is the extended correlator integrator
                                        LOG(INFO) << "Enabled " << trk_parameters.extend_correlation_symbols * static_cast<int32_t>(d_code_period * 1000.0) << " ms extended correlator in channel "
                                                  << d_channel
                                                  << " for satellite " << Gnss_Satellite(systemName, d_acquisition_gnss_synchro->PRN);
                                        std::cout << "Enabled " << trk_parameters.extend_correlation_symbols * static_cast<int32_t>(d_code_period * 1000.0) << " ms extended correlator in channel "
                                                  << d_channel
                                                  << " for satellite " << Gnss_Satellite(systemName, d_acquisition_gnss_synchro->PRN) << std::endl;
                                        // Set narrow taps delay values [chips]
                                        d_code_loop_filter.set_DLL_BW(trk_parameters.dll_bw_narrow_hz);
                                        d_carrier_loop_filter.set_PLL_BW(trk_parameters.pll_bw_narrow_hz);
                                        if (d_veml)
                                            {
                                                d_local_code_shift_chips[0] = -trk_parameters.very_early_late_space_narrow_chips * static_cast<float>(d_code_samples_per_chip);
                                                d_local_code_shift_chips[1] = -trk_parameters.early_late_space_narrow_chips * static_cast<float>(d_code_samples_per_chip);
                                                d_local_code_shift_chips[3] = trk_parameters.early_late_space_narrow_chips * static_cast<float>(d_code_samples_per_chip);
                                                d_local_code_shift_chips[4] = trk_parameters.very_early_late_space_narrow_chips * static_cast<float>(d_code_samples_per_chip);
                                            }
                                        else
                                            {
                                                d_local_code_shift_chips[0] = -trk_parameters.early_late_space_narrow_chips * static_cast<float>(d_code_samples_per_chip);
                                                d_local_code_shift_chips[2] = trk_parameters.early_late_space_narrow_chips * static_cast<float>(d_code_samples_per_chip);
                                            }
                                    }
                                else
                                    {
                                        d_state = 4;
                                    }
                            }
                    }
                break;
            }
        case 3:  // coherent integration (correlation time extension)
            {
                // Fill the acquisition data
                current_synchro_data = *d_acquisition_gnss_synchro;
                // perform a correlation step
                do_correlation_step(in);
                update_tracking_vars();
                save_correlation_results();

                // ########### Output the tracking results to Telemetry block ##########
                if (interchange_iq)
                    {
                        if (trk_parameters.track_pilot)
                            {
                                // Note that data and pilot components are in quadrature. I and Q are interchanged
                                current_synchro_data.Prompt_I = static_cast<double>((*d_Prompt_Data).imag());
                                current_synchro_data.Prompt_Q = static_cast<double>((*d_Prompt_Data).real());
                            }
                        else
                            {
                                current_synchro_data.Prompt_I = static_cast<double>((*d_Prompt).imag());
                                current_synchro_data.Prompt_Q = static_cast<double>((*d_Prompt).real());
                            }
                    }
                else
                    {
                        if (trk_parameters.track_pilot)
                            {
                                // Note that data and pilot components are in quadrature. I and Q are interchanged
                                current_synchro_data.Prompt_I = static_cast<double>((*d_Prompt_Data).real());
                                current_synchro_data.Prompt_Q = static_cast<double>((*d_Prompt_Data).imag());
                            }
                        else
                            {
                                current_synchro_data.Prompt_I = static_cast<double>((*d_Prompt).real());
                                current_synchro_data.Prompt_Q = static_cast<double>((*d_Prompt).imag());
                            }
                    }
                current_synchro_data.Code_phase_samples = d_rem_code_phase_samples;
                current_synchro_data.Carrier_phase_rads = d_acc_carrier_phase_rad;
                current_synchro_data.Carrier_Doppler_hz = d_carrier_doppler_hz;
                current_synchro_data.CN0_dB_hz = d_CN0_SNV_dB_Hz;
                current_synchro_data.Flag_valid_symbol_output = true;
                current_synchro_data.correlation_length_ms = d_correlation_length_ms;
                d_extend_correlation_symbols_count++;
                if (d_extend_correlation_symbols_count == (trk_parameters.extend_correlation_symbols - 1))
                    {
                        d_extend_correlation_symbols_count = 0;
                        d_state = 4;
                    }
                log_data(true);
                break;
            }
        case 4:  // narrow tracking
            {
                // Fill the acquisition data
                current_synchro_data = *d_acquisition_gnss_synchro;

                // perform a correlation step
                do_correlation_step(in);
                save_correlation_results();

                // check lock status
                if (!cn0_and_tracking_lock_status(d_code_period * static_cast<double>(trk_parameters.extend_correlation_symbols)))
                    {
                        clear_tracking_vars();
                        d_state = 0;  // loss-of-lock detected
                    }
                else
                    {
                        run_dll_pll();
                        update_tracking_vars();

                        // ########### Output the tracking results to Telemetry block ##########
                        if (interchange_iq)
                            {
                                if (trk_parameters.track_pilot)
                                    {
                                        // Note that data and pilot components are in quadrature. I and Q are interchanged
                                        current_synchro_data.Prompt_I = static_cast<double>((*d_Prompt_Data).imag());
                                        current_synchro_data.Prompt_Q = static_cast<double>((*d_Prompt_Data).real());
                                    }
                                else
                                    {
                                        current_synchro_data.Prompt_I = static_cast<double>((*d_Prompt).imag());
                                        current_synchro_data.Prompt_Q = static_cast<double>((*d_Prompt).real());
                                    }
                            }
                        else
                            {
                                if (trk_parameters.track_pilot)
                                    {
                                        // Note that data and pilot components are in quadrature. I and Q are interchanged
                                        current_synchro_data.Prompt_I = static_cast<double>((*d_Prompt_Data).real());
                                        current_synchro_data.Prompt_Q = static_cast<double>((*d_Prompt_Data).imag());
                                    }
                                else
                                    {
                                        current_synchro_data.Prompt_I = static_cast<double>((*d_Prompt).real());
                                        current_synchro_data.Prompt_Q = static_cast<double>((*d_Prompt).imag());
                                    }
                            }
                        current_synchro_data.Code_phase_samples = d_rem_code_phase_samples;
                        current_synchro_data.Carrier_phase_rads = d_acc_carrier_phase_rad;
                        current_synchro_data.Carrier_Doppler_hz = d_carrier_doppler_hz;
                        current_synchro_data.CN0_dB_hz = d_CN0_SNV_dB_Hz;
                        current_synchro_data.Flag_valid_symbol_output = true;
                        current_synchro_data.correlation_length_ms = d_correlation_length_ms;
                        // enable write dump file this cycle (valid DLL/PLL cycle)
                        log_data(false);
                        // reset extended correlator
                        d_VE_accu = gr_complex(0.0, 0.0);
                        d_E_accu = gr_complex(0.0, 0.0);
                        d_P_accu = gr_complex(0.0, 0.0);
                        d_L_accu = gr_complex(0.0, 0.0);
                        d_VL_accu = gr_complex(0.0, 0.0);
                        if (d_enable_extended_integration)
                            {
                                d_state = 3;  // new coherent integration (correlation time extension) cycle
                            }
                    }
            }
        }
    consume_each(d_current_prn_length_samples);
    d_sample_counter += static_cast<uint64_t>(d_current_prn_length_samples);
    if (current_synchro_data.Flag_valid_symbol_output)
        {
            current_synchro_data.fs = static_cast<int64_t>(trk_parameters.fs_in);
            current_synchro_data.Tracking_sample_counter = d_sample_counter;
            *out[0] = current_synchro_data;
            return 1;
        }
    return 0;
}<|MERGE_RESOLUTION|>--- conflicted
+++ resolved
@@ -40,22 +40,18 @@
 #include "GPS_L5.h"
 #include "Galileo_E1.h"
 #include "Galileo_E5a.h"
+#include "Beidou_B1I.h"
 #include "MATH_CONSTANTS.h"
 #include "control_message_factory.h"
 #include "galileo_e1_signal_processing.h"
 #include "galileo_e5_signal_processing.h"
+#include "beidou_b1i_signal_processing.h"
 #include "gnss_sdr_create_directory.h"
 #include "gps_l2c_signal.h"
 #include "gps_l5_signal.h"
-<<<<<<< HEAD
-#include "Beidou_B1I.h"
-#include "beidou_b1i_signal_processing.h"
-#include "gnss_sdr_create_directory.h"
-=======
 #include "gps_sdr_signal_processing.h"
 #include "lock_detectors.h"
 #include "tracking_discriminators.h"
->>>>>>> 0b0d2bd5
 #include <boost/filesystem/path.hpp>
 #include <glog/logging.h>
 #include <gnuradio/io_signature.h>
@@ -66,7 +62,6 @@
 #include <iostream>
 #include <numeric>
 #include <sstream>
-
 
 using google::LogMessage;
 
@@ -281,7 +276,7 @@
     else if (trk_parameters.system == 'C')
         {
             systemName = "Beidou";
-            if (signal_type.compare("B1") == 0)
+            if (signal_type == "B1")
                 {
                     d_signal_carrier_freq = BEIDOU_B1I_FREQ_HZ;
                     d_code_period = BEIDOU_B1I_CODE_PERIOD;
@@ -575,7 +570,7 @@
                 }
             volk_gnsssdr_free(aux_code);
         }
-    else if (systemName.compare("Beidou") == 0 and signal_type.compare("B1") == 0)
+    else if (systemName == "Beidou" and signal_type == "B1")
         {
             beidou_b1i_code_gen_float(d_tracking_code, d_acquisition_gnss_synchro->PRN, 0);
         }
@@ -700,7 +695,7 @@
             return true;
         }
 
-    return false;
+            return false;
 }
 
 
@@ -714,29 +709,29 @@
             d_cn0_estimation_counter++;
             return true;
         }
-    d_cn0_estimation_counter = 0;
-    // Code lock indicator
-    d_CN0_SNV_dB_Hz = cn0_svn_estimator(d_Prompt_buffer, trk_parameters.cn0_samples, coh_integration_time_s);
-    // Carrier lock indicator
-    d_carrier_lock_test = carrier_lock_detector(d_Prompt_buffer, trk_parameters.cn0_samples);
-    // Loss of lock detection
-    if (d_carrier_lock_test < d_carrier_lock_threshold or d_CN0_SNV_dB_Hz < trk_parameters.cn0_min)
-        {
-            d_carrier_lock_fail_counter++;
-        }
-    else
-        {
-            if (d_carrier_lock_fail_counter > 0) d_carrier_lock_fail_counter--;
-        }
-    if (d_carrier_lock_fail_counter > trk_parameters.max_lock_fail)
-        {
-            std::cout << "Loss of lock in channel " << d_channel << "!" << std::endl;
-            LOG(INFO) << "Loss of lock in channel " << d_channel << "!";
-            this->message_port_pub(pmt::mp("events"), pmt::from_long(3));  // 3 -> loss of lock
-            d_carrier_lock_fail_counter = 0;
-            return false;
-        }
-    return true;
+            d_cn0_estimation_counter = 0;
+            // Code lock indicator
+            d_CN0_SNV_dB_Hz = cn0_svn_estimator(d_Prompt_buffer, trk_parameters.cn0_samples, coh_integration_time_s);
+            // Carrier lock indicator
+            d_carrier_lock_test = carrier_lock_detector(d_Prompt_buffer, trk_parameters.cn0_samples);
+            // Loss of lock detection
+            if (d_carrier_lock_test < d_carrier_lock_threshold or d_CN0_SNV_dB_Hz < trk_parameters.cn0_min)
+                {
+                    d_carrier_lock_fail_counter++;
+                }
+            else
+                {
+                    if (d_carrier_lock_fail_counter > 0) d_carrier_lock_fail_counter--;
+                }
+            if (d_carrier_lock_fail_counter > trk_parameters.max_lock_fail)
+                {
+                    std::cout << "Loss of lock in channel " << d_channel << "!" << std::endl;
+                    LOG(INFO) << "Loss of lock in channel " << d_channel << "!";
+                    this->message_port_pub(pmt::mp("events"), pmt::from_long(3));  // 3 -> loss of lock
+                    d_carrier_lock_fail_counter = 0;
+                    return false;
+                }
+                    return true;
 }
 
 
@@ -1420,7 +1415,7 @@
                 DLOG(INFO) << "PULL-IN Doppler [Hz] = " << d_carrier_doppler_hz
                            << ". PULL-IN Code Phase [samples] = " << d_acq_code_phase_samples;
 
-                consume_each(samples_offset);  // shift input to perform alignment with local replica
+                consume_each(samples_offset);                               // shift input to perform alignment with local replica
                 return 0;
             }
         case 2:  // Wide tracking and symbol synchronization
