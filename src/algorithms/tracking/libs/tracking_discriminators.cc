--- conflicted
+++ resolved
@@ -91,7 +91,7 @@
 /*
  * DLL Noncoherent Early minus Late envelope normalized discriminator:
  * \f{equation}
- * 	error=\frac{E-L}{E+L},
+ * 	error=\frac{1}{2}\frac{E-L}{E+L},
  * \f}
  * where \f$E=\sqrt{I_{ES}^2+Q_{ES}^2}\f$ is the Early correlator output absolute value and
  * \f$L=\sqrt{I_{LS}^2+Q_{LS}^2}\f$ is the Late correlator output absolute value. The output is in [chips].
@@ -101,18 +101,14 @@
     double P_early, P_late;
     P_early = std::abs(early_s1);
     P_late  = std::abs(late_s1);
-<<<<<<< HEAD
-    return 0.5*(P_early - P_late) / ((P_early + P_late));
-=======
     if( P_early + P_late == 0.0 )
-    {
-        return 0.0;
-    }
+        {
+            return 0.0;
+        }
     else
-    {
-        return (P_early - P_late) / ((P_early + P_late));
-    }
->>>>>>> 26b18c19
+        {
+            return 0.5 * (P_early - P_late) / ((P_early + P_late));
+        }
 }
 
 /*
@@ -129,5 +125,12 @@
     double P_early, P_late;
     P_early = std::sqrt(std::norm(very_early_s1) + std::norm(early_s1));
     P_late  = std::sqrt(std::norm(very_late_s1) + std::norm(late_s1));
-    return (P_early - P_late) / ((P_early + P_late));
+    if( P_early + P_late == 0.0 )
+        {
+            return 0.0;
+        }
+    else
+        {
+            return (P_early - P_late) / ((P_early + P_late));
+        }
 }