/*!
 * \file gnss_synchro.h
 * \brief  Interface of the Gnss_Synchro class
 * \author
 *  Luis Esteve, 2012. luis(at)epsilon-formacion.com
 *  Javier Arribas, 2012. jarribas(at)cttc.es
 *  Álvaro Cebrián Juan, 2018. acebrianjuan(at)gmail.com
 * -------------------------------------------------------------------------
 *
 * Copyright (C) 2010-2018  (see AUTHORS file for a list of contributors)
 *
 * GNSS-SDR is a software defined Global Navigation
 *          Satellite Systems receiver
 *
 * This file is part of GNSS-SDR.
 *
 * GNSS-SDR is free software: you can redistribute it and/or modify
 * it under the terms of the GNU General Public License as published by
 * the Free Software Foundation, either version 3 of the License, or
 * (at your option) any later version.
 *
 * GNSS-SDR is distributed in the hope that it will be useful,
 * but WITHOUT ANY WARRANTY; without even the implied warranty of
 * MERCHANTABILITY or FITNESS FOR A PARTICULAR PURPOSE.  See the
 * GNU General Public License for more details.
 *
 * You should have received a copy of the GNU General Public License
 * along with GNSS-SDR. If not, see <https://www.gnu.org/licenses/>.
 *
 * -------------------------------------------------------------------------
 */

#ifndef GNSS_SDR_GNSS_SYNCHRO_H_
#define GNSS_SDR_GNSS_SYNCHRO_H_

#include "gnss_signal.h"
#include <cstdint>

/*!
 * \brief This is the class that contains the information that is shared
 * by the processing blocks.
 */
class Gnss_Synchro
{
public:
    // Satellite and signal info
    char System;         //!< Set by Channel::set_signal(Gnss_Signal gnss_signal)
    char Signal[3];      //!< Set by Channel::set_signal(Gnss_Signal gnss_signal)
    uint32_t PRN;        //!< Set by Channel::set_signal(Gnss_Signal gnss_signal)
    int32_t Channel_ID;  //!< Set by Channel constructor

    // Acquisition
<<<<<<< HEAD
    double Acq_delay_samples;          //!< Set by Acquisition processing block
    double Acq_doppler_hz;             //!< Set by Acquisition processing block
    uint64_t Acq_samplestamp_samples;  //!< Set by Acquisition processing block
    bool Flag_valid_acquisition;       //!< Set by Acquisition processing block
=======
    double Acq_delay_samples;                   //!< Set by Acquisition processing block
    double Acq_doppler_hz;                      //!< Set by Acquisition processing block
    unsigned int Acq_doppler_step;              //!< Set by Acquisition processing block
    unsigned long int Acq_samplestamp_samples;  //!< Set by Acquisition processing block
    bool Flag_valid_acquisition;                //!< Set by Acquisition processing block
    //Tracking
    long int fs;                                //!< Set by Tracking processing block
    double Prompt_I;                            //!< Set by Tracking processing block
    double Prompt_Q;                            //!< Set by Tracking processing block
    double CN0_dB_hz;                           //!< Set by Tracking processing block
    double Carrier_Doppler_hz;                  //!< Set by Tracking processing block
    double Carrier_phase_rads;                  //!< Set by Tracking processing block
    double Code_phase_samples;                  //!< Set by Tracking processing block
    unsigned long int Tracking_sample_counter;  //!< Set by Tracking processing block
>>>>>>> f5c67d0c

    // Tracking
    int64_t fs;                        //!< Set by Tracking processing block
    double Prompt_I;                   //!< Set by Tracking processing block
    double Prompt_Q;                   //!< Set by Tracking processing block
    double CN0_dB_hz;                  //!< Set by Tracking processing block
    double Carrier_Doppler_hz;         //!< Set by Tracking processing block
    double Carrier_phase_rads;         //!< Set by Tracking processing block
    double Code_phase_samples;         //!< Set by Tracking processing block
    uint64_t Tracking_sample_counter;  //!< Set by Tracking processing block
    bool Flag_valid_symbol_output;     //!< Set by Tracking processing block
    int32_t correlation_length_ms;     //!< Set by Tracking processing block

    // Telemetry Decoder
    bool Flag_valid_word;               //!< Set by Telemetry Decoder processing block
    uint32_t TOW_at_current_symbol_ms;  //!< Set by Telemetry Decoder processing block

    // Observables
    double Pseudorange_m;         //!< Set by Observables processing block
    double RX_time;               //!< Set by Observables processing block
    bool Flag_valid_pseudorange;  //!< Set by Observables processing block
    double interp_TOW_ms;         //!< Set by Observables processing block

    /*!
     * \brief This member function serializes and restores
     * Gnss_Synchro objects from a byte stream.
     */
    template <class Archive>
    void serialize(Archive& ar, const unsigned int version)
    {
        if (version)
            {
            };
        // Satellite and signal info
        ar& System;
        ar& Signal;
        ar& PRN;
        ar& Channel_ID;
        // Acquisition
        ar& Acq_delay_samples;
        ar& Acq_doppler_hz;
        ar& Acq_samplestamp_samples;
        ar& Flag_valid_acquisition;
        // Tracking
        ar& fs;
        ar& Prompt_I;
        ar& Prompt_Q;
        ar& CN0_dB_hz;
        ar& Carrier_Doppler_hz;
        ar& Carrier_phase_rads;
        ar& Code_phase_samples;
        ar& Tracking_sample_counter;
        ar& Flag_valid_symbol_output;
        ar& correlation_length_ms;
        // Telemetry Decoder
        ar& Flag_valid_word;
        ar& TOW_at_current_symbol_ms;
        // Observables
        ar& Pseudorange_m;
        ar& RX_time;
        ar& Flag_valid_pseudorange;
        ar& interp_TOW_ms;
    }
};

#endif<|MERGE_RESOLUTION|>--- conflicted
+++ resolved
@@ -50,27 +50,11 @@
     int32_t Channel_ID;  //!< Set by Channel constructor
 
     // Acquisition
-<<<<<<< HEAD
     double Acq_delay_samples;          //!< Set by Acquisition processing block
     double Acq_doppler_hz;             //!< Set by Acquisition processing block
     uint64_t Acq_samplestamp_samples;  //!< Set by Acquisition processing block
+    uint32_t Acq_doppler_step;         //!< Set by Acquisition processing block
     bool Flag_valid_acquisition;       //!< Set by Acquisition processing block
-=======
-    double Acq_delay_samples;                   //!< Set by Acquisition processing block
-    double Acq_doppler_hz;                      //!< Set by Acquisition processing block
-    unsigned int Acq_doppler_step;              //!< Set by Acquisition processing block
-    unsigned long int Acq_samplestamp_samples;  //!< Set by Acquisition processing block
-    bool Flag_valid_acquisition;                //!< Set by Acquisition processing block
-    //Tracking
-    long int fs;                                //!< Set by Tracking processing block
-    double Prompt_I;                            //!< Set by Tracking processing block
-    double Prompt_Q;                            //!< Set by Tracking processing block
-    double CN0_dB_hz;                           //!< Set by Tracking processing block
-    double Carrier_Doppler_hz;                  //!< Set by Tracking processing block
-    double Carrier_phase_rads;                  //!< Set by Tracking processing block
-    double Code_phase_samples;                  //!< Set by Tracking processing block
-    unsigned long int Tracking_sample_counter;  //!< Set by Tracking processing block
->>>>>>> f5c67d0c
 
     // Tracking
     int64_t fs;                        //!< Set by Tracking processing block
@@ -113,6 +97,7 @@
         ar& Acq_delay_samples;
         ar& Acq_doppler_hz;
         ar& Acq_samplestamp_samples;
+        ar& Acq_doppler_step;
         ar& Flag_valid_acquisition;
         // Tracking
         ar& fs;
