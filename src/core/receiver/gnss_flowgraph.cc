/*!
 * \file gnss_flowgraph.cc
 * \brief Implementation of a GNSS receiver flow graph
 * \author Carlos Aviles, 2010. carlos.avilesr(at)googlemail.com
 *         Luis Esteve, 2012. luis(at)epsilon-formacion.com
 *         Carles Fernandez-Prades, 2014. cfernandez(at)cttc.es
 *         Álvaro Cebrián Juan, 2018. acebrianjuan(at)gmail.com
 *         Javier Arribas, 2018. javiarribas(at)gmail.com
 *
 * -------------------------------------------------------------------------
 *
 * Copyright (C) 2010-2018  (see AUTHORS file for a list of contributors)
 *
 * GNSS-SDR is a software defined Global Navigation
 *          Satellite Systems receiver
 *
 * This file is part of GNSS-SDR.
 *
 * GNSS-SDR is free software: you can redistribute it and/or modify
 * it under the terms of the GNU General Public License as published by
 * the Free Software Foundation, either version 3 of the License, or
 * (at your option) any later version.
 *
 * GNSS-SDR is distributed in the hope that it will be useful,
 * but WITHOUT ANY WARRANTY; without even the implied warranty of
 * MERCHANTABILITY or FITNESS FOR A PARTICULAR PURPOSE.  See the
 * GNU General Public License for more details.
 *
 * You should have received a copy of the GNU General Public License
 * along with GNSS-SDR. If not, see <https://www.gnu.org/licenses/>.
 *
 * -------------------------------------------------------------------------
 */

#include "gnss_flowgraph.h"
#include "GPS_L1_CA.h"
#include "GPS_L2C.h"
#include "GPS_L5.h"
#include "Galileo_E1.h"
#include "Galileo_E5a.h"
#include "channel.h"
#include "channel_interface.h"
#include "configuration_interface.h"
#include "gnss_block_factory.h"
#include <boost/lexical_cast.hpp>
#include <boost/tokenizer.hpp>
#include <glog/logging.h>
#include <gnuradio/filter/firdes.h>
#include <algorithm>
#include <exception>
#include <iostream>
#include <set>
#include <utility>
#ifdef GR_GREATER_38
#include <gnuradio/filter/fir_filter_blk.h>
#else
#include <gnuradio/filter/fir_filter_ccf.h>
#endif


#define GNSS_SDR_ARRAY_SIGNAL_CONDITIONER_CHANNELS 8

using google::LogMessage;

GNSSFlowgraph::GNSSFlowgraph(std::shared_ptr<ConfigurationInterface> configuration, const gr::msg_queue::sptr& queue)
{
    connected_ = false;
    running_ = false;
    configuration_ = std::move(configuration);
    queue_ = queue;
    init();
}


GNSSFlowgraph::~GNSSFlowgraph()
{
    if (connected_)
        {
            GNSSFlowgraph::disconnect();
        }
}


void GNSSFlowgraph::start()
{
    if (running_)
        {
            LOG(WARNING) << "Already running";
            return;
        }

    try
        {
            top_block_->start();
        }
    catch (const std::exception& e)
        {
            LOG(WARNING) << "Unable to start flowgraph";
            LOG(ERROR) << e.what();
            return;
        }

    running_ = true;
}


void GNSSFlowgraph::stop()
{
    top_block_->stop();
    running_ = false;
}


void GNSSFlowgraph::connect()
{
    // Connects the blocks in the flow graph
    // Signal Source > Signal conditioner >> Channels >> Observables >> PVT

    LOG(INFO) << "Connecting flowgraph";
    if (connected_)
        {
            LOG(WARNING) << "flowgraph already connected";
            return;
        }

    for (int i = 0; i < sources_count_; i++)
        {
            if (configuration_->property(sig_source_.at(i)->role() + ".enable_FPGA", false) == false)
                {
                    try
                        {
                            sig_source_.at(i)->connect(top_block_);
                        }
                    catch (const std::exception& e)
                        {
                            LOG(INFO) << "Can't connect signal source block " << i << " internally";
                            LOG(ERROR) << e.what();
                            top_block_->disconnect_all();
                            return;
                        }
                }
        }

    // Signal Source > Signal conditioner >
    for (unsigned int i = 0; i < sig_conditioner_.size(); i++)
        {
            if (configuration_->property(sig_conditioner_.at(i)->role() + ".enable_FPGA", false) == false)
                {
                    try
                        {
                            sig_conditioner_.at(i)->connect(top_block_);
                        }
                    catch (const std::exception& e)
                        {
                            LOG(INFO) << "Can't connect signal conditioner block " << i << " internally";
                            LOG(ERROR) << e.what();
                            top_block_->disconnect_all();
                            return;
                        }
                }
        }

    for (unsigned int i = 0; i < channels_count_; i++)
        {
            try
                {
                    channels_.at(i)->connect(top_block_);
                }
            catch (const std::exception& e)
                {
                    LOG(WARNING) << "Can't connect channel " << i << " internally";
                    LOG(ERROR) << e.what();
                    top_block_->disconnect_all();
                    return;
                }
        }

    try
        {
            observables_->connect(top_block_);
        }
    catch (const std::exception& e)
        {
            LOG(WARNING) << "Can't connect observables block internally";
            LOG(ERROR) << e.what();
            top_block_->disconnect_all();
            return;
        }

    // Signal Source > Signal conditioner >> Channels >> Observables > PVT
    try
        {
            pvt_->connect(top_block_);
        }
    catch (const std::exception& e)
        {
            LOG(WARNING) << "Can't connect PVT block internally";
            LOG(ERROR) << e.what();
            top_block_->disconnect_all();
            return;
        }

    DLOG(INFO) << "blocks connected internally";
    // Signal Source (i) >  Signal conditioner (i) >
    int RF_Channels = 0;
    int signal_conditioner_ID = 0;

    for (int i = 0; i < sources_count_; i++)
        {
            //FPGA Accelerators do not need signal sources or conditioners
            //as the samples are feed directly to the FPGA fabric, so, if enabled, do not connect any source
            if (configuration_->property(sig_source_.at(i)->role() + ".enable_FPGA", false) == false)
                {
                    try
                        {
                            //TODO: Remove this array implementation and create generic multistream connector
                            //(if a signal source has more than 1 stream, then connect it to the multistream signal conditioner)
                            if (sig_source_.at(i)->implementation() == "Raw_Array_Signal_Source")
                                {
                                    //Multichannel Array
                                    std::cout << "ARRAY MODE" << std::endl;
                                    for (int j = 0; j < GNSS_SDR_ARRAY_SIGNAL_CONDITIONER_CHANNELS; j++)
                                        {
                                            std::cout << "connecting ch " << j << std::endl;
                                            top_block_->connect(sig_source_.at(i)->get_right_block(), j, sig_conditioner_.at(i)->get_left_block(), j);
                                        }
                                }
                            else
                                {
                                    //TODO: Create a class interface for SignalSources, derived from GNSSBlockInterface.
                                    //Include GetRFChannels in the interface to avoid read config parameters here
                                    //read the number of RF channels for each front-end
                                    RF_Channels = configuration_->property(sig_source_.at(i)->role() + ".RF_channels", 1);

                                    for (int j = 0; j < RF_Channels; j++)
                                        {
                                            //Connect the multichannel signal source to multiple signal conditioners
                                            // GNURADIO max_streams=-1 means infinite ports!
                                            LOG(INFO) << "sig_source_.at(i)->get_right_block()->output_signature()->max_streams()=" << sig_source_.at(i)->get_right_block()->output_signature()->max_streams();
                                            LOG(INFO) << "sig_conditioner_.at(signal_conditioner_ID)->get_left_block()->input_signature()=" << sig_conditioner_.at(signal_conditioner_ID)->get_left_block()->input_signature()->max_streams();

                                            if (sig_source_.at(i)->get_right_block()->output_signature()->max_streams() > 1)
                                                {
                                                    LOG(INFO) << "connecting sig_source_ " << i << " stream " << j << " to conditioner " << j;
                                                    top_block_->connect(sig_source_.at(i)->get_right_block(), j, sig_conditioner_.at(signal_conditioner_ID)->get_left_block(), 0);
                                                }
                                            else
                                                {
                                                    if (j == 0)
                                                        {
                                                            // RF_channel 0 backward compatibility with single channel sources
                                                            LOG(INFO) << "connecting sig_source_ " << i << " stream " << 0 << " to conditioner " << j;
                                                            top_block_->connect(sig_source_.at(i)->get_right_block(), 0, sig_conditioner_.at(signal_conditioner_ID)->get_left_block(), 0);
                                                        }
                                                    else
                                                        {
                                                            // Multiple channel sources using multiple output blocks of single channel (requires RF_channel selector in call)
                                                            LOG(INFO) << "connecting sig_source_ " << i << " stream " << j << " to conditioner " << j;
                                                            top_block_->connect(sig_source_.at(i)->get_right_block(j), 0, sig_conditioner_.at(signal_conditioner_ID)->get_left_block(), 0);
                                                        }
                                                }
                                            signal_conditioner_ID++;
                                        }
                                }
                        }
                    catch (const std::exception& e)
                        {
                            LOG(WARNING) << "Can't connect signal source " << i << " to signal conditioner " << i;
                            LOG(ERROR) << e.what();
                            top_block_->disconnect_all();
                            return;
                        }
                }
        }
    DLOG(INFO) << "Signal source connected to signal conditioner";
    bool FPGA_enabled = configuration_->property(sig_source_.at(0)->role() + ".enable_FPGA", false);

#if ENABLE_FPGA
    if (FPGA_enabled == false)
        {
            //connect the signal source to sample counter
            //connect the sample counter to Observables
            try
                {
                    double fs = static_cast<double>(configuration_->property("GNSS-SDR.internal_fs_sps", 0));
                    if (fs == 0.0)
                        {
                            LOG(WARNING) << "Set GNSS-SDR.internal_fs_sps in configuration file";
                            std::cout << "Set GNSS-SDR.internal_fs_sps in configuration file" << std::endl;
                            throw(std::invalid_argument("Set GNSS-SDR.internal_fs_sps in configuration"));
                        }
                    int observable_interval_ms = static_cast<double>(configuration_->property("GNSS-SDR.observable_interval_ms", 20));
                    ch_out_sample_counter = gnss_sdr_make_sample_counter(fs, observable_interval_ms, sig_conditioner_.at(0)->get_right_block()->output_signature()->sizeof_stream_item(0));
                    top_block_->connect(sig_conditioner_.at(0)->get_right_block(), 0, ch_out_sample_counter, 0);
                    top_block_->connect(ch_out_sample_counter, 0, observables_->get_left_block(), channels_count_);  //extra port for the sample counter pulse
                }
            catch (const std::exception& e)
                {
                    LOG(WARNING) << "Can't connect sample counter";
                    LOG(ERROR) << e.what();
                    top_block_->disconnect_all();
                    return;
                }
        }
    else
        {
            //create a hardware-defined gnss_synchro pulse for the observables block
            try
                {
                    double fs = static_cast<double>(configuration_->property("GNSS-SDR.internal_fs_sps", 0));
                    if (fs == 0.0)
                        {
                            LOG(WARNING) << "Set GNSS-SDR.internal_fs_sps in configuration file";
                            std::cout << "Set GNSS-SDR.internal_fs_sps in configuration file" << std::endl;
                            throw(std::invalid_argument("Set GNSS-SDR.internal_fs_sps in configuration"));
                        }
                    int observable_interval_ms = static_cast<double>(configuration_->property("GNSS-SDR.observable_interval_ms", 20));
                    ch_out_fpga_sample_counter = gnss_sdr_make_fpga_sample_counter(fs, observable_interval_ms);
                    top_block_->connect(ch_out_fpga_sample_counter, 0, observables_->get_left_block(), channels_count_);  //extra port for the sample counter pulse
                }
            catch (const std::exception& e)
                {
                    LOG(WARNING) << "Can't connect FPGA sample counter";
                    LOG(ERROR) << e.what();
                    top_block_->disconnect_all();
                    return;
                }
        }
#else
    // connect the signal source to sample counter
    // connect the sample counter to Observables
    try
        {
            double fs = static_cast<double>(configuration_->property("GNSS-SDR.internal_fs_sps", 0));
            if (fs == 0.0)
                {
                    LOG(WARNING) << "Set GNSS-SDR.internal_fs_sps in configuration file";
                    std::cout << "Set GNSS-SDR.internal_fs_sps in configuration file" << std::endl;
                    throw(std::invalid_argument("Set GNSS-SDR.internal_fs_sps in configuration"));
                }

            int observable_interval_ms = static_cast<double>(configuration_->property("GNSS-SDR.observable_interval_ms", 20));
            ch_out_sample_counter = gnss_sdr_make_sample_counter(fs, observable_interval_ms, sig_conditioner_.at(0)->get_right_block()->output_signature()->sizeof_stream_item(0));
            top_block_->connect(sig_conditioner_.at(0)->get_right_block(), 0, ch_out_sample_counter, 0);
            top_block_->connect(ch_out_sample_counter, 0, observables_->get_left_block(), channels_count_);  //extra port for the sample counter pulse
        }
    catch (const std::exception& e)
        {
            LOG(WARNING) << "Can't connect sample counter";
            LOG(ERROR) << e.what();
            top_block_->disconnect_all();
            return;
        }
#endif
    // Signal conditioner (selected_signal_source) >> channels (i) (dependent of their associated SignalSource_ID)
    int selected_signal_conditioner_ID = 0;
    bool use_acq_resampler = configuration_->property("GNSS-SDR.use_acquisition_resampler", false);
    uint32_t fs = configuration_->property("GNSS-SDR.internal_fs_sps", 0);
    for (unsigned int i = 0; i < channels_count_; i++)
        {
            if (FPGA_enabled == false)
                {
                    try
                        {
                            selected_signal_conditioner_ID = configuration_->property("Channel" + std::to_string(i) + ".RF_channel_ID", 0);
                        }
                    catch (const std::exception& e)
                        {
                            LOG(WARNING) << e.what();
                        }
                    try
                        {
                            // Enable automatic resampler for the acquisition, if required
                            if (use_acq_resampler == true)
                                {
                                    //create acquisition resamplers if required
                                    double resampler_ratio = 1.0;
                                    double acq_fs = fs;
                                    //find the signal associated to this channel
                                    switch (mapStringValues_[channels_.at(i)->implementation()])
                                        {
                                        case evGPS_1C:
                                            acq_fs = GPS_L1_CA_OPT_ACQ_FS_HZ;
                                            break;
                                        case evGPS_2S:
                                            acq_fs = GPS_L2C_OPT_ACQ_FS_HZ;
                                            break;
                                        case evGPS_L5:
                                            acq_fs = GPS_L5_OPT_ACQ_FS_HZ;
                                            break;
                                        case evSBAS_1C:
                                            acq_fs = GPS_L1_CA_OPT_ACQ_FS_HZ;
                                            break;
                                        case evGAL_1B:
                                            acq_fs = Galileo_E1_OPT_ACQ_FS_HZ;
                                            break;
                                        case evGAL_5X:
                                            acq_fs = Galileo_E5a_OPT_ACQ_FS_HZ;
                                            break;
                                        case evGLO_1G:
                                            acq_fs = fs;
                                            break;
                                        case evGLO_2G:
                                            acq_fs = fs;
                                            break;
                                        case evBDS_B1:
                                            acq_fs = fs;
                                            break;
                                        case evBDS_B3:
                                            acq_fs = fs;
                                            break;
                                        }

                                    if (acq_fs < fs)
                                        {
                                            //check if the resampler is already created for the channel system/signal and for the specific RF Channel
                                            std::string map_key = channels_.at(i)->implementation() + std::to_string(selected_signal_conditioner_ID);
                                            resampler_ratio = static_cast<double>(fs) / acq_fs;
                                            int decimation = floor(resampler_ratio);
                                            while (fs % decimation > 0)
                                                {
                                                    decimation--;
                                                };
                                            double acq_fs = fs / decimation;

                                            if (decimation > 1)
                                                {
                                                    //create a FIR low pass filter
                                                    std::vector<float> taps;
                                                    taps = gr::filter::firdes::low_pass(1.0,
                                                        fs,
                                                        acq_fs / 2.1,
                                                        acq_fs / 10,
                                                        gr::filter::firdes::win_type::WIN_HAMMING);

                                                    gr::basic_block_sptr fir_filter_ccf_ = gr::filter::fir_filter_ccf::make(decimation, taps);

                                                    std::pair<std::map<std::string, gr::basic_block_sptr>::iterator, bool> ret;
                                                    ret = acq_resamplers_.insert(std::pair<std::string, gr::basic_block_sptr>(map_key, fir_filter_ccf_));
                                                    if (ret.second == true)
                                                        {
                                                            top_block_->connect(sig_conditioner_.at(selected_signal_conditioner_ID)->get_right_block(), 0,
                                                                acq_resamplers_.at(map_key), 0);
                                                            LOG(INFO) << "Created "
                                                                      << channels_.at(i)->implementation()
                                                                      << " acquisition resampler for RF channel " << std::to_string(signal_conditioner_ID) << " with " << taps.size() << " taps and decimation factor of " << decimation;
                                                        }
                                                    else
                                                        {
                                                            LOG(INFO) << "Found existing "
                                                                      << channels_.at(i)->implementation()
                                                                      << " acquisition resampler for RF channel " << std::to_string(signal_conditioner_ID) << " with " << taps.size() << " taps and decimation factor of " << decimation;
                                                        }


                                                    top_block_->connect(acq_resamplers_.at(map_key), 0,
                                                        channels_.at(i)->get_left_block_acq(), 0);

                                                    top_block_->connect(sig_conditioner_.at(selected_signal_conditioner_ID)->get_right_block(), 0,
                                                        channels_.at(i)->get_left_block_trk(), 0);

                                                    std::shared_ptr<Channel> channel_ptr;
                                                    channel_ptr = std::dynamic_pointer_cast<Channel>(channels_.at(i));
                                                    channel_ptr->acquisition()->set_resampler_latency((taps.size() - 1) / 2);
                                                }
                                            else
                                                {
                                                    LOG(INFO) << "Disabled acquisition resampler because the input sampling frequency is too low";
                                                    //resampler not required!
                                                    top_block_->connect(sig_conditioner_.at(selected_signal_conditioner_ID)->get_right_block(), 0,
                                                        channels_.at(i)->get_left_block_acq(), 0);
                                                    top_block_->connect(sig_conditioner_.at(selected_signal_conditioner_ID)->get_right_block(), 0,
                                                        channels_.at(i)->get_left_block_trk(), 0);
                                                }
                                        }
                                    else
                                        {
                                            LOG(INFO) << "Disabled acquisition resampler because the input sampling frequency is too low";
                                            top_block_->connect(sig_conditioner_.at(selected_signal_conditioner_ID)->get_right_block(), 0,
                                                channels_.at(i)->get_left_block_acq(), 0);
                                            top_block_->connect(sig_conditioner_.at(selected_signal_conditioner_ID)->get_right_block(), 0,
                                                channels_.at(i)->get_left_block_trk(), 0);
                                        }
                                }
                            else
                                {
                                    top_block_->connect(sig_conditioner_.at(selected_signal_conditioner_ID)->get_right_block(), 0,
                                        channels_.at(i)->get_left_block_acq(), 0);
                                    top_block_->connect(sig_conditioner_.at(selected_signal_conditioner_ID)->get_right_block(), 0,
                                        channels_.at(i)->get_left_block_trk(), 0);
                                }
                        }
                    catch (const std::exception& e)
                        {
                            LOG(WARNING) << "Can't connect signal conditioner " << selected_signal_conditioner_ID << " to channel " << i;
                            LOG(ERROR) << e.what();
                            top_block_->disconnect_all();
                            return;
                        }

                    DLOG(INFO) << "signal conditioner " << selected_signal_conditioner_ID << " connected to channel " << i;
                }
            // Signal Source > Signal conditioner >> Channels >> Observables
            try
                {
                    top_block_->connect(channels_.at(i)->get_right_block(), 0,
                        observables_->get_left_block(), i);
                }
            catch (const std::exception& e)
                {
                    LOG(WARNING) << "Can't connect channel " << i << " to observables";
                    LOG(ERROR) << e.what();
                    top_block_->disconnect_all();
                    return;
                }
        }

    // Put channels fixed to a given satellite at the beginning of the vector, then the rest
    std::vector<unsigned int> vector_of_channels;
    for (unsigned int i = 0; i < channels_count_; i++)
        {
            unsigned int sat = 0;
            try
                {
                    sat = configuration_->property("Channel" + std::to_string(i) + ".satellite", 0);
                }
            catch (const std::exception& e)
                {
                    LOG(WARNING) << e.what();
                }
            if (sat == 0)
                {
                    vector_of_channels.push_back(i);
                }
            else
                {
                    auto it = vector_of_channels.begin();
                    it = vector_of_channels.insert(it, i);
                }
        }

    // Assign satellites to channels in the initialization
    for (unsigned int& i : vector_of_channels)
        {
            std::string gnss_signal = channels_.at(i)->get_signal().get_signal_str();  // use channel's implicit signal
            unsigned int sat = 0;
            try
                {
                    sat = configuration_->property("Channel" + std::to_string(i) + ".satellite", 0);
                }
            catch (const std::exception& e)
                {
                    LOG(WARNING) << e.what();
                }
            if (sat == 0)
                {
                    channels_.at(i)->set_signal(search_next_signal(gnss_signal, false));
                }
            else
                {
                    std::string gnss_system;
                    Gnss_Signal signal_value;
                    switch (mapStringValues_[gnss_signal])
                        {
                        case evGPS_1C:
                            gnss_system = "GPS";
                            signal_value = Gnss_Signal(Gnss_Satellite(gnss_system, sat), gnss_signal);
                            available_GPS_1C_signals_.remove(signal_value);
                            break;

                        case evGPS_2S:
                            gnss_system = "GPS";
                            signal_value = Gnss_Signal(Gnss_Satellite(gnss_system, sat), gnss_signal);
                            available_GPS_2S_signals_.remove(signal_value);
                            break;

                        case evGPS_L5:
                            gnss_system = "GPS";
                            signal_value = Gnss_Signal(Gnss_Satellite(gnss_system, sat), gnss_signal);
                            available_GPS_L5_signals_.remove(signal_value);
                            break;

                        case evGAL_1B:
                            gnss_system = "Galileo";
                            signal_value = Gnss_Signal(Gnss_Satellite(gnss_system, sat), gnss_signal);
                            available_GAL_1B_signals_.remove(signal_value);
                            break;

                        case evGAL_5X:
                            gnss_system = "Galileo";
                            signal_value = Gnss_Signal(Gnss_Satellite(gnss_system, sat), gnss_signal);
                            available_GAL_5X_signals_.remove(signal_value);
                            break;

                        case evGLO_1G:
                            gnss_system = "Glonass";
                            signal_value = Gnss_Signal(Gnss_Satellite(gnss_system, sat), gnss_signal);
                            available_GLO_1G_signals_.remove(signal_value);
                            break;

                        case evGLO_2G:
                            gnss_system = "Glonass";
                            signal_value = Gnss_Signal(Gnss_Satellite(gnss_system, sat), gnss_signal);
                            available_GLO_2G_signals_.remove(signal_value);
                            break;

                        case evBDS_B1:
                            gnss_system = "Beidou";
                            signal_value = Gnss_Signal(Gnss_Satellite(gnss_system, sat), gnss_signal);
                            available_BDS_B1_signals_.remove(signal_value);
                            break;

                        case evBDS_B3:
                            gnss_system = "Beidou";
                            signal_value = Gnss_Signal(Gnss_Satellite(gnss_system, sat), gnss_signal);
                            available_BDS_B3_signals_.remove(signal_value);
                            break;

                        default:
                            LOG(ERROR) << "This should not happen :-(";
                            gnss_system = "GPS";
                            signal_value = Gnss_Signal(Gnss_Satellite(gnss_system, sat), gnss_signal);
                            available_GPS_1C_signals_.remove(signal_value);
                            break;
                        }

                    channels_.at(i)->set_signal(signal_value);
                }
        }

    // Connect the observables output of each channel to the PVT block
    try
        {
            for (unsigned int i = 0; i < channels_count_; i++)
                {
                    top_block_->connect(observables_->get_right_block(), i, pvt_->get_left_block(), i);
                    top_block_->msg_connect(channels_.at(i)->get_right_block(), pmt::mp("telemetry"), pvt_->get_left_block(), pmt::mp("telemetry"));
                }
        }
    catch (const std::exception& e)
        {
            LOG(WARNING) << "Can't connect observables to PVT";
            LOG(ERROR) << e.what();
            top_block_->disconnect_all();
            return;
        }

    // GNSS SYNCHRO MONITOR
    if (enable_monitor_)
        {
            try
                {
                    for (unsigned int i = 0; i < channels_count_; i++)
                        {
                            top_block_->connect(observables_->get_right_block(), i, GnssSynchroMonitor_, i);
                        }
                }
            catch (const std::exception& e)
                {
                    LOG(WARNING) << "Can't connect observables to Monitor block";
                    LOG(ERROR) << e.what();
                    top_block_->disconnect_all();
                    return;
                }
        }

    // Activate acquisition in enabled channels
    for (unsigned int i = 0; i < channels_count_; i++)
        {
            LOG(INFO) << "Channel " << i << " assigned to " << channels_.at(i)->get_signal();
            if (channels_state_[i] == 1)
                {
                    if (FPGA_enabled == false)
                        {
                            channels_.at(i)->start_acquisition();
                        }
                    LOG(INFO) << "Channel " << i << " connected to observables and ready for acquisition";
                }
            else
                {
                    LOG(INFO) << "Channel " << i << " connected to observables in standby mode";
                }
        }

    connected_ = true;
    LOG(INFO) << "Flowgraph connected";
    top_block_->dump();
}


void GNSSFlowgraph::disconnect()
{
    LOG(INFO) << "Disconnecting flowgraph";

    if (!connected_)
        {
            LOG(INFO) << "flowgraph was not connected";
            return;
        }
    connected_ = false;
    // Signal Source (i) >  Signal conditioner (i) >
    int RF_Channels = 0;
    int signal_conditioner_ID = 0;

    for (int i = 0; i < sources_count_; i++)
        {
            try
                {
                    // TODO: Remove this array implementation and create generic multistream connector
                    // (if a signal source has more than 1 stream, then connect it to the multistream signal conditioner)
                    if (sig_source_.at(i)->implementation() == "Raw_Array_Signal_Source")
                        {
                            //Multichannel Array
                            for (int j = 0; j < GNSS_SDR_ARRAY_SIGNAL_CONDITIONER_CHANNELS; j++)
                                {
                                    top_block_->disconnect(sig_source_.at(i)->get_right_block(), j, sig_conditioner_.at(i)->get_left_block(), j);
                                }
                        }
                    else
                        {
                            // TODO: Create a class interface for SignalSources, derived from GNSSBlockInterface.
                            // Include GetRFChannels in the interface to avoid read config parameters here
                            // read the number of RF channels for each front-end
                            RF_Channels = configuration_->property(sig_source_.at(i)->role() + ".RF_channels", 1);

                            for (int j = 0; j < RF_Channels; j++)
                                {
                                    if (sig_source_.at(i)->get_right_block()->output_signature()->max_streams() > 1)
                                        {
                                            top_block_->disconnect(sig_source_.at(i)->get_right_block(), j, sig_conditioner_.at(signal_conditioner_ID)->get_left_block(), 0);
                                        }
                                    else
                                        {
                                            if (j == 0)
                                                {
                                                    // RF_channel 0 backward compatibility with single channel sources
                                                    top_block_->disconnect(sig_source_.at(i)->get_right_block(), 0, sig_conditioner_.at(signal_conditioner_ID)->get_left_block(), 0);
                                                }
                                            else
                                                {
                                                    // Multiple channel sources using multiple output blocks of single channel (requires RF_channel selector in call)
                                                    top_block_->disconnect(sig_source_.at(i)->get_right_block(j), 0, sig_conditioner_.at(signal_conditioner_ID)->get_left_block(), 0);
                                                }
                                        }
                                    signal_conditioner_ID++;
                                }
                        }
                }
            catch (const std::exception& e)
                {
                    LOG(INFO) << "Can't disconnect signal source " << i << " to signal conditioner " << i << ": " << e.what();
                    top_block_->disconnect_all();
                    return;
                }
        }

#if ENABLE_FPGA
    bool FPGA_enabled = configuration_->property(sig_source_.at(0)->role() + ".enable_FPGA", false);
    if (FPGA_enabled == false)
        {
            // disconnect the signal source to sample counter
            // disconnect the sample counter to Observables
            try
                {
                    top_block_->disconnect(sig_conditioner_.at(0)->get_right_block(), 0, ch_out_sample_counter, 0);
                    top_block_->disconnect(ch_out_sample_counter, 0, observables_->get_left_block(), channels_count_);  // extra port for the sample counter pulse
                }
            catch (const std::exception& e)
                {
                    LOG(WARNING) << "Can't disconnect sample counter";
                    LOG(ERROR) << e.what();
                    top_block_->disconnect_all();
                    return;
                }
        }
    else
        {
            try
                {
                    top_block_->disconnect(ch_out_fpga_sample_counter, 0, observables_->get_left_block(), channels_count_);
                }
            catch (const std::exception& e)
                {
                    LOG(WARNING) << "Can't connect FPGA sample counter";
                    LOG(ERROR) << e.what();
                    top_block_->disconnect_all();
                    return;
                }
        }
#else
    // disconnect the signal source to sample counter
    // disconnect the sample counter to Observables
    try
        {
            top_block_->disconnect(sig_conditioner_.at(0)->get_right_block(), 0, ch_out_sample_counter, 0);
            top_block_->disconnect(ch_out_sample_counter, 0, observables_->get_left_block(), channels_count_);  // extra port for the sample counter pulse
        }
    catch (const std::exception& e)
        {
            LOG(WARNING) << "Can't connect sample counter";
            LOG(ERROR) << e.what();
            top_block_->disconnect_all();
            return;
        }
#endif
    // Signal conditioner (selected_signal_source) >> channels (i) (dependent of their associated SignalSource_ID)
    int selected_signal_conditioner_ID;
    for (unsigned int i = 0; i < channels_count_; i++)
        {
            try
                {
                    selected_signal_conditioner_ID = configuration_->property("Channel" + std::to_string(i) + ".RF_channel_ID", 0);
                }
            catch (const std::exception& e)
                {
                    LOG(WARNING) << e.what();
                    top_block_->disconnect_all();
                    return;
                }
            try
                {
                    top_block_->disconnect(sig_conditioner_.at(selected_signal_conditioner_ID)->get_right_block(), 0,
                        channels_.at(i)->get_left_block_trk(), 0);
                }
            catch (const std::exception& e)
                {
                    LOG(INFO) << "Can't disconnect signal conditioner " << selected_signal_conditioner_ID << " to channel " << i << ": " << e.what();
                    top_block_->disconnect_all();
                    return;
                }

            // Signal Source > Signal conditioner >> Channels >> Observables
            try
                {
                    top_block_->disconnect(channels_.at(i)->get_right_block(), 0,
                        observables_->get_left_block(), i);
                }
            catch (const std::exception& e)
                {
                    LOG(INFO) << "Can't disconnect channel " << i << " to observables: " << e.what();
                    top_block_->disconnect_all();
                    return;
                }
        }

    try
        {
            for (unsigned int i = 0; i < channels_count_; i++)
                {
                    top_block_->disconnect(observables_->get_right_block(), i, pvt_->get_left_block(), i);
                    top_block_->msg_disconnect(channels_.at(i)->get_right_block(), pmt::mp("telemetry"), pvt_->get_left_block(), pmt::mp("telemetry"));
                }
        }
    catch (const std::exception& e)
        {
            LOG(INFO) << "Can't disconnect observables to PVT: " << e.what();
            top_block_->disconnect_all();
            return;
        }

    for (int i = 0; i < sources_count_; i++)
        {
            try
                {
                    sig_source_.at(i)->disconnect(top_block_);
                }
            catch (const std::exception& e)
                {
                    LOG(INFO) << "Can't disconnect signal source block " << i << " internally: " << e.what();
                    top_block_->disconnect_all();
                    return;
                }
        }

    // Signal Source > Signal conditioner >
    for (unsigned int i = 0; i < sig_conditioner_.size(); i++)
        {
            try
                {
                    sig_conditioner_.at(i)->disconnect(top_block_);
                }
            catch (const std::exception& e)
                {
                    LOG(INFO) << "Can't disconnect signal conditioner block " << i << " internally: " << e.what();
                    top_block_->disconnect_all();
                    return;
                }
        }

    for (unsigned int i = 0; i < channels_count_; i++)
        {
            try
                {
                    channels_.at(i)->disconnect(top_block_);
                }
            catch (const std::exception& e)
                {
                    LOG(INFO) << "Can't disconnect channel " << i << " internally: " << e.what();
                    top_block_->disconnect_all();
                    return;
                }
        }

    try
        {
            observables_->disconnect(top_block_);
        }
    catch (const std::exception& e)
        {
            LOG(INFO) << "Can't disconnect observables block internally: " << e.what();
            top_block_->disconnect_all();
            return;
        }

    // Signal Source > Signal conditioner >> Channels >> Observables > PVT
    try
        {
            pvt_->disconnect(top_block_);
        }
    catch (const std::exception& e)
        {
            LOG(INFO) << "Can't disconnect PVT block internally: " << e.what();
            top_block_->disconnect_all();
            return;
        }

    DLOG(INFO) << "blocks disconnected internally";
    LOG(INFO) << "Flowgraph disconnected";
}


void GNSSFlowgraph::wait()
{
    if (!running_)
        {
            LOG(WARNING) << "Can't apply wait. Flowgraph is not running";
            return;
        }
    top_block_->wait();
    DLOG(INFO) << "Flowgraph finished calculations";
    running_ = false;
}


bool GNSSFlowgraph::send_telemetry_msg(const pmt::pmt_t& msg)
{
    // Push ephemeris to PVT telemetry msg in port using a channel out port
    // it uses the first channel as a message producer (it is already connected to PVT)
    channels_.at(0)->get_right_block()->message_port_pub(pmt::mp("telemetry"), msg);
    return true;
}


/*
 * Applies an action to the flow graph
 *
 * \param[in] who   Who generated the action:
 *  -> 0-199 are the channels IDs
 *  -> 200 is the control_thread dispatched by the control_thread apply_action
 *  -> 300 is the telecommand system (TC) for receiver control
 *  -> 400 - 599 is the TC channel control for channels 0-199
 * \param[in] what  What is the action:
 * --- actions from channels ---
 * -> 0 acquisition failed
 * -> 1 acquisition succesfull
 * -> 2 tracking lost
 * --- actions from TC receiver control ---
 * -> 10 TC request standby mode
 * -> 11 TC request coldstart
 * -> 12 TC request hotstart
 * -> 13 TC request warmstart
 * --- actions from TC channel control ---
 * -> 20 stop channel
 * -> 21 start channel
 */
void GNSSFlowgraph::apply_action(unsigned int who, unsigned int what)
{
    std::lock_guard<std::mutex> lock(signal_list_mutex);
    DLOG(INFO) << "Received " << what << " from " << who << ". Number of applied actions = " << applied_actions_;
    unsigned int sat = 0;
    if (who < 200)
        {
            try
                {
                    sat = configuration_->property("Channel" + std::to_string(who) + ".satellite", 0);
                }
            catch (const std::exception& e)
                {
                    LOG(WARNING) << e.what();
                }
        }
    switch (what)
        {
        case 0:
            DLOG(INFO) << "Channel " << who << " ACQ FAILED satellite " << channels_[who]->get_signal().get_satellite() << ", Signal " << channels_[who]->get_signal().get_signal_str();
            if (sat == 0)
                {
                    Gnss_Signal gs = channels_[who]->get_signal();
                    switch (mapStringValues_[gs.get_signal_str()])
                        {
                        case evGPS_1C:
                            available_GPS_1C_signals_.remove(gs);
                            available_GPS_1C_signals_.push_back(gs);
                            break;

                        case evGPS_2S:
                            available_GPS_2S_signals_.remove(gs);
                            available_GPS_2S_signals_.push_back(gs);
                            break;

                        case evGPS_L5:
                            available_GPS_L5_signals_.remove(gs);
                            available_GPS_L5_signals_.push_back(gs);
                            break;

                        case evGAL_1B:
                            available_GAL_1B_signals_.remove(gs);
                            available_GAL_1B_signals_.push_back(gs);
                            break;

                        case evGAL_5X:
                            available_GAL_5X_signals_.remove(gs);
                            available_GAL_5X_signals_.push_back(gs);
                            break;

                        case evGLO_1G:
                            available_GLO_1G_signals_.remove(gs);
                            available_GLO_1G_signals_.push_back(gs);
                            break;

                        case evGLO_2G:
                            available_GLO_2G_signals_.remove(gs);
                            available_GLO_2G_signals_.push_back(gs);
                            break;

                        case evBDS_B1:
<<<<<<< HEAD
                        	available_BDS_B1_signals_.remove(gs);
                        	available_BDS_B1_signals_.push_back(gs);
                        	break;

                        case evBDS_B3:
                        	available_BDS_B3_signals_.remove(gs);
                        	available_BDS_B3_signals_.push_back(gs);
                        	break;
=======
                            available_BDS_B1_signals_.push_back(channels_[who]->get_signal());
                            break;
>>>>>>> 08c6cc5c

                        default:
                            LOG(ERROR) << "This should not happen :-(";
                            break;
                        }
                }
            channels_state_[who] = 0;
            acq_channels_count_--;
            for (unsigned int i = 0; i < channels_count_; i++)
                {
                    unsigned int ch_index = (who + i + 1) % channels_count_;
                    unsigned int sat_ = 0;
                    try
                        {
                            sat_ = configuration_->property("Channel" + std::to_string(ch_index) + ".satellite", 0);
                        }
                    catch (const std::exception& e)
                        {
                            LOG(WARNING) << e.what();
                        }
                    if ((acq_channels_count_ < max_acq_channels_) && (channels_state_[ch_index] == 0))
                        {
                            channels_state_[ch_index] = 1;
                            if (sat_ == 0)
                                {
                                    channels_[ch_index]->set_signal(search_next_signal(channels_[ch_index]->get_signal().get_signal_str(), true));
                                }
                            acq_channels_count_++;
                            DLOG(INFO) << "Channel " << ch_index << " Starting acquisition " << channels_[ch_index]->get_signal().get_satellite() << ", Signal " << channels_[ch_index]->get_signal().get_signal_str();
                            channels_[ch_index]->start_acquisition();
                        }
                    DLOG(INFO) << "Channel " << ch_index << " in state " << channels_state_[ch_index];
                }
            break;

        case 1:
            LOG(INFO) << "Channel " << who << " ACQ SUCCESS satellite " << channels_[who]->get_signal().get_satellite();

            // If the satellite is in the list of available ones, remove it.
            switch (mapStringValues_[channels_[who]->get_signal().get_signal_str()])
                {
                case evGPS_1C:
                    available_GPS_1C_signals_.remove(channels_[who]->get_signal());
                    break;

                case evGPS_2S:
                    available_GPS_2S_signals_.remove(channels_[who]->get_signal());
                    break;

                case evGPS_L5:
                    available_GPS_L5_signals_.remove(channels_[who]->get_signal());
                    break;

                case evGAL_1B:
                    available_GAL_1B_signals_.remove(channels_[who]->get_signal());
                    break;

                case evGAL_5X:
                    available_GAL_5X_signals_.remove(channels_[who]->get_signal());
                    break;

                case evGLO_1G:
                    available_GLO_1G_signals_.remove(channels_[who]->get_signal());
                    break;

                case evGLO_2G:
                    available_GLO_2G_signals_.remove(channels_[who]->get_signal());
                    break;

                case evBDS_B1:
                    available_BDS_B1_signals_.remove(channels_[who]->get_signal());
                    break;

                case evBDS_B3:
                    available_BDS_B3_signals_.remove(channels_[who]->get_signal());
                    break;

                default:
                    LOG(ERROR) << "This should not happen :-(";
                    break;
                }

            channels_state_[who] = 2;
            acq_channels_count_--;
            for (unsigned int i = 0; i < channels_count_; i++)
                {
                    unsigned int sat_ = 0;
                    try
                        {
                            sat_ = configuration_->property("Channel" + std::to_string(i) + ".satellite", 0);
                        }
                    catch (const std::exception& e)
                        {
                            LOG(WARNING) << e.what();
                        }
                    if ((acq_channels_count_ < max_acq_channels_) && (channels_state_[i] == 0))
                        {
                            channels_state_[i] = 1;
                            if (sat_ == 0)
                                {
                                    channels_[i]->set_signal(search_next_signal(channels_[i]->get_signal().get_signal_str(), true, true));
                                }
                            acq_channels_count_++;
                            DLOG(INFO) << "Channel " << i << " Starting acquisition " << channels_[i]->get_signal().get_satellite() << ", Signal " << channels_[i]->get_signal().get_signal_str();
                            channels_[i]->start_acquisition();
                        }
                    DLOG(INFO) << "Channel " << i << " in state " << channels_state_[i];
                }
            break;

        case 2:
            LOG(INFO) << "Channel " << who << " TRK FAILED satellite " << channels_[who]->get_signal().get_satellite();
            DLOG(INFO) << "Number of channels in acquisition = " << acq_channels_count_;

            if (acq_channels_count_ < max_acq_channels_)
                {
                    channels_state_[who] = 1;
                    acq_channels_count_++;
                    LOG(INFO) << "Channel " << who << " Starting acquisition " << channels_[who]->get_signal().get_satellite() << ", Signal " << channels_[who]->get_signal().get_signal_str();
                    channels_[who]->start_acquisition();
                }
            else
                {
                    channels_state_[who] = 0;
                    LOG(INFO) << "Channel " << who << " Idle state";
                    if (sat == 0)
                        {
                            switch (mapStringValues_[channels_[who]->get_signal().get_signal_str()])
                                {
                                case evGPS_1C:
                                    available_GPS_1C_signals_.push_back(channels_[who]->get_signal());
                                    break;

                                case evGPS_2S:
                                    available_GPS_2S_signals_.push_back(channels_[who]->get_signal());
                                    break;

                                case evGPS_L5:
                                    available_GPS_L5_signals_.push_back(channels_[who]->get_signal());
                                    break;

                                case evGAL_1B:
                                    available_GAL_1B_signals_.push_back(channels_[who]->get_signal());
                                    break;

                                case evGAL_5X:
                                    available_GAL_5X_signals_.push_back(channels_[who]->get_signal());
                                    break;

                                case evGLO_1G:
                                    available_GLO_1G_signals_.push_back(channels_[who]->get_signal());
                                    break;

                                case evGLO_2G:
                                    available_GLO_2G_signals_.push_back(channels_[who]->get_signal());
                                    break;

                                case evBDS_B1:
                                    available_BDS_B1_signals_.push_back(channels_[who]->get_signal());
                                    break;

                                case evBDS_B3:
                                    available_BDS_B3_signals_.push_back(channels_[who]->get_signal());
                                    break;


                                default:
                                    LOG(ERROR) << "This should not happen :-(";
                                    break;
                                }
                        }
                }
            break;
        case 10:  // request standby mode
            LOG(INFO) << "TC request standby mode";
            for (size_t n = 0; n < channels_.size(); n++)
                {
                    if (channels_state_[n] == 1 or channels_state_[n] == 2)  //channel in acquisition or in tracking
                        {
                            //recover the satellite assigned

                            Gnss_Signal gs = channels_[n]->get_signal();
                            switch (mapStringValues_[gs.get_signal_str()])
                                {
                                case evGPS_1C:
                                    available_GPS_1C_signals_.remove(gs);
                                    available_GPS_1C_signals_.push_back(gs);
                                    break;

                                case evGPS_2S:
                                    available_GPS_2S_signals_.remove(gs);
                                    available_GPS_2S_signals_.push_back(gs);
                                    break;

                                case evGPS_L5:
                                    available_GPS_L5_signals_.remove(gs);
                                    available_GPS_L5_signals_.push_back(gs);
                                    break;

                                case evGAL_1B:
                                    available_GAL_1B_signals_.remove(gs);
                                    available_GAL_1B_signals_.push_back(gs);
                                    break;

                                case evGAL_5X:
                                    available_GAL_5X_signals_.remove(gs);
                                    available_GAL_5X_signals_.push_back(gs);
                                    break;

                                case evGLO_1G:
                                    available_GLO_1G_signals_.remove(gs);
                                    available_GLO_1G_signals_.push_back(gs);
                                    break;

                                case evGLO_2G:
                                    available_GLO_2G_signals_.remove(gs);
                                    available_GLO_2G_signals_.push_back(gs);
                                    break;

                                case evBDS_B1:
                                    available_BDS_B1_signals_.remove(gs);
                                    available_BDS_B1_signals_.push_back(gs);
                                    break;

                                case evBDS_B3:
                                    available_BDS_B3_signals_.remove(gs);
                                    available_BDS_B3_signals_.push_back(gs);
                                    break;

                                default:
                                    LOG(ERROR) << "This should not happen :-(";
                                    break;
                                }
                            channels_[n]->stop_channel();  //stop the acquisition or tracking operation
                            channels_state_[n] = 0;
                        }
                }
            acq_channels_count_ = 0;  // all channels are in standby now
            break;
        case 11:  // request coldstart mode
            LOG(INFO) << "TC request flowgraph coldstart";
            //start again the satellite acquisitions
            for (unsigned int i = 0; i < channels_count_; i++)
                {
                    unsigned int ch_index = (who + i + 1) % channels_count_;
                    unsigned int sat_ = 0;
                    try
                        {
                            sat_ = configuration_->property("Channel" + std::to_string(ch_index) + ".satellite", 0);
                        }
                    catch (const std::exception& e)
                        {
                            LOG(WARNING) << e.what();
                        }
                    if ((acq_channels_count_ < max_acq_channels_) && (channels_state_[ch_index] == 0))
                        {
                            channels_state_[ch_index] = 1;
                            if (sat_ == 0)
                                {
                                    channels_[ch_index]->set_signal(search_next_signal(channels_[ch_index]->get_signal().get_signal_str(), true));
                                }
                            acq_channels_count_++;
                            DLOG(INFO) << "Channel " << ch_index << " Starting acquisition " << channels_[ch_index]->get_signal().get_satellite() << ", Signal " << channels_[ch_index]->get_signal().get_signal_str();
                            channels_[ch_index]->start_acquisition();
                        }
                    DLOG(INFO) << "Channel " << ch_index << " in state " << channels_state_[ch_index];
                }
            break;
        case 12:  // request hotstart mode
            LOG(INFO) << "TC request flowgraph hotstart";
            for (unsigned int i = 0; i < channels_count_; i++)
                {
                    unsigned int ch_index = (who + i + 1) % channels_count_;
                    unsigned int sat_ = 0;
                    try
                        {
                            sat_ = configuration_->property("Channel" + std::to_string(ch_index) + ".satellite", 0);
                        }
                    catch (const std::exception& e)
                        {
                            LOG(WARNING) << e.what();
                        }
                    if ((acq_channels_count_ < max_acq_channels_) && (channels_state_[ch_index] == 0))
                        {
                            channels_state_[ch_index] = 1;
                            if (sat_ == 0)
                                {
                                    channels_[ch_index]->set_signal(search_next_signal(channels_[ch_index]->get_signal().get_signal_str(), true));
                                }
                            acq_channels_count_++;
                            DLOG(INFO) << "Channel " << ch_index << " Starting acquisition " << channels_[ch_index]->get_signal().get_satellite() << ", Signal " << channels_[ch_index]->get_signal().get_signal_str();
                            channels_[ch_index]->start_acquisition();
                        }
                    DLOG(INFO) << "Channel " << ch_index << " in state " << channels_state_[ch_index];
                }
            break;
        case 13:  // request warmstart mode
            LOG(INFO) << "TC request flowgraph warmstart";
            //start again the satellite acquisitions
            for (unsigned int i = 0; i < channels_count_; i++)
                {
                    unsigned int ch_index = (who + i + 1) % channels_count_;
                    unsigned int sat_ = 0;
                    try
                        {
                            sat_ = configuration_->property("Channel" + std::to_string(ch_index) + ".satellite", 0);
                        }
                    catch (const std::exception& e)
                        {
                            LOG(WARNING) << e.what();
                        }
                    if ((acq_channels_count_ < max_acq_channels_) && (channels_state_[ch_index] == 0))
                        {
                            channels_state_[ch_index] = 1;
                            if (sat_ == 0)
                                {
                                    channels_[ch_index]->set_signal(search_next_signal(channels_[ch_index]->get_signal().get_signal_str(), true));
                                }
                            acq_channels_count_++;
                            DLOG(INFO) << "Channel " << ch_index << " Starting acquisition " << channels_[ch_index]->get_signal().get_satellite() << ", Signal " << channels_[ch_index]->get_signal().get_signal_str();
                            channels_[ch_index]->start_acquisition();
                        }
                    DLOG(INFO) << "Channel " << ch_index << " in state " << channels_state_[ch_index];
                }
            break;
        default:
            break;
        }
    applied_actions_++;
}


void GNSSFlowgraph::priorize_satellites(std::vector<std::pair<int, Gnss_Satellite>> visible_satellites)
{
    size_t old_size;
    Gnss_Signal gs;
    for (auto & visible_satellite : visible_satellites)
        {
            if (visible_satellite.second.get_system() == "GPS")
                {
                    gs = Gnss_Signal(visible_satellite.second, "1C");
                    old_size = available_GPS_1C_signals_.size();
                    available_GPS_1C_signals_.remove(gs);
                    if (old_size > available_GPS_1C_signals_.size())
                        {
                            available_GPS_1C_signals_.push_front(gs);
                        }

                    gs = Gnss_Signal(visible_satellite.second, "2S");
                    old_size = available_GPS_2S_signals_.size();
                    available_GPS_2S_signals_.remove(gs);
                    if (old_size > available_GPS_2S_signals_.size())
                        {
                            available_GPS_2S_signals_.push_front(gs);
                        }

                    gs = Gnss_Signal(visible_satellite.second, "L5");
                    old_size = available_GPS_L5_signals_.size();
                    available_GPS_L5_signals_.remove(gs);
                    if (old_size > available_GPS_L5_signals_.size())
                        {
                            available_GPS_L5_signals_.push_front(gs);
                        }
                }
            else if (visible_satellite.second.get_system() == "Galileo")
                {
                    gs = Gnss_Signal(visible_satellite.second, "1B");
                    old_size = available_GAL_1B_signals_.size();
                    available_GAL_1B_signals_.remove(gs);
                    if (old_size > available_GAL_1B_signals_.size())
                        {
                            available_GAL_1B_signals_.push_front(gs);
                        }

                    gs = Gnss_Signal(visible_satellite.second, "5X");
                    old_size = available_GAL_5X_signals_.size();
                    available_GAL_5X_signals_.remove(gs);
                    if (old_size > available_GAL_5X_signals_.size())
                        {
                            available_GAL_5X_signals_.push_front(gs);
                        }
                }
        }
}


void GNSSFlowgraph::set_configuration(std::shared_ptr<ConfigurationInterface> configuration)
{
    if (running_)
        {
            LOG(WARNING) << "Unable to update configuration while flowgraph running";
            return;
        }
    if (connected_)
        {
            LOG(WARNING) << "Unable to update configuration while flowgraph connected";
        }
    configuration_ = std::move(configuration);
}


void GNSSFlowgraph::start_acquisition_helper()
{
    for (unsigned int i = 0; i < channels_count_; i++)
        {
            if (channels_state_[i] == 1)
                {
                    channels_.at(i)->start_acquisition();
                }
        }
}


void GNSSFlowgraph::init()
{
    /*
     * Instantiates the receiver blocks
     */
    std::unique_ptr<GNSSBlockFactory> block_factory_(new GNSSBlockFactory());

    // 1. read the number of RF front-ends available (one file_source per RF front-end)
    sources_count_ = configuration_->property("Receiver.sources_count", 1);

    int RF_Channels = 0;
    int signal_conditioner_ID = 0;

    if (sources_count_ > 1)
        {
            for (int i = 0; i < sources_count_; i++)
                {
                    std::cout << "Creating source " << i << std::endl;
                    sig_source_.push_back(block_factory_->GetSignalSource(configuration_, queue_, i));
                    // TODO: Create a class interface for SignalSources, derived from GNSSBlockInterface.
                    // Include GetRFChannels in the interface to avoid read config parameters here
                    // read the number of RF channels for each front-end
                    RF_Channels = configuration_->property(sig_source_.at(i)->role() + ".RF_channels", 1);
                    std::cout << "RF Channels " << RF_Channels << std::endl;
                    for (int j = 0; j < RF_Channels; j++)
                        {
                            sig_conditioner_.push_back(block_factory_->GetSignalConditioner(configuration_, signal_conditioner_ID));
                            signal_conditioner_ID++;
                        }
                }
        }
    else
        {
            // backwards compatibility for old config files
            sig_source_.push_back(block_factory_->GetSignalSource(configuration_, queue_, -1));
            // TODO: Create a class interface for SignalSources, derived from GNSSBlockInterface.
            // Include GetRFChannels in the interface to avoid read config parameters here
            // read the number of RF channels for each front-end
            RF_Channels = configuration_->property(sig_source_.at(0)->role() + ".RF_channels", 0);
            if (RF_Channels != 0)
                {
                    for (int j = 0; j < RF_Channels; j++)
                        {
                            sig_conditioner_.push_back(block_factory_->GetSignalConditioner(configuration_, signal_conditioner_ID));
                            signal_conditioner_ID++;
                        }
                }
            else
                {
                    // old config file, single signal source and single channel, not specified
                    sig_conditioner_.push_back(block_factory_->GetSignalConditioner(configuration_, -1));
                }
        }

    observables_ = block_factory_->GetObservables(configuration_);
    // Mark old implementations as deprecated
    std::string default_str("Default");
    std::string obs_implementation = configuration_->property("Observables.implementation", default_str);
    if ((obs_implementation == "GPS_L1_CA_Observables") || (obs_implementation == "GPS_L2C_Observables") ||
        (obs_implementation == "Galileo_E1B_Observables") || (obs_implementation == "Galileo_E5A_Observables"))
        {
            std::cout << "WARNING: Implementation '" << obs_implementation << "' of the Observables block has been replaced by 'Hybrid_Observables'." << std::endl;
            std::cout << "Please update your configuration file." << std::endl;
        }

    pvt_ = block_factory_->GetPVT(configuration_);
    // Mark old implementations as deprecated
    std::string pvt_implementation = configuration_->property("PVT.implementation", default_str);
    if ((pvt_implementation == "GPS_L1_CA_PVT") || (pvt_implementation == "Galileo_E1_PVT") || (pvt_implementation == "Hybrid_PVT"))
        {
            std::cout << "WARNING: Implementation '" << pvt_implementation << "' of the PVT block has been replaced by 'RTKLIB_PVT'." << std::endl;
            std::cout << "Please update your configuration file." << std::endl;
        }

    std::shared_ptr<std::vector<std::unique_ptr<GNSSBlockInterface>>> channels = block_factory_->GetChannels(configuration_, queue_);

    channels_count_ = channels->size();
    for (unsigned int i = 0; i < channels_count_; i++)
        {
            std::shared_ptr<GNSSBlockInterface> chan_ = std::move(channels->at(i));
            channels_.push_back(std::dynamic_pointer_cast<ChannelInterface>(chan_));
        }

    top_block_ = gr::make_top_block("GNSSFlowgraph");

    mapStringValues_["1C"] = evGPS_1C;
    mapStringValues_["2S"] = evGPS_2S;
    mapStringValues_["L5"] = evGPS_L5;
    mapStringValues_["1B"] = evGAL_1B;
    mapStringValues_["5X"] = evGAL_5X;
    mapStringValues_["1G"] = evGLO_1G;
    mapStringValues_["2G"] = evGLO_2G;
    mapStringValues_["B1"] = evBDS_B1;
    mapStringValues_["B3"] = evBDS_B3;

    // fill the signals queue with the satellites ID's to be searched by the acquisition
    set_signals_list();
    set_channels_state();
    applied_actions_ = 0;
    DLOG(INFO) << "Blocks instantiated. " << channels_count_ << " channels.";

    /*
	 * Instantiate the receiver monitor block, if required
	 */
    enable_monitor_ = configuration_->property("Monitor.enable_monitor", false);

    std::string address_string = configuration_->property("Monitor.client_addresses", std::string("127.0.0.1"));
    std::vector<std::string> udp_addr_vec = split_string(address_string, '_');
    std::sort(udp_addr_vec.begin(), udp_addr_vec.end());
    udp_addr_vec.erase(std::unique(udp_addr_vec.begin(), udp_addr_vec.end()), udp_addr_vec.end());

    if (enable_monitor_)
        {
            GnssSynchroMonitor_ = gr::basic_block_sptr(new gnss_synchro_monitor(channels_count_,
                configuration_->property("Monitor.output_rate_ms", 1),
                configuration_->property("Monitor.udp_port", 1234),
                udp_addr_vec));
        }
}


void GNSSFlowgraph::set_signals_list()
{
    // Set a sequential list of GNSS satellites
    std::set<unsigned int>::const_iterator available_gnss_prn_iter;

    // Create the lists of GNSS satellites
    std::set<unsigned int> available_gps_prn = {1, 2, 3, 4, 5, 6, 7, 8, 9, 10,
        11, 12, 13, 14, 15, 16, 17, 18, 19, 20, 21, 22, 23, 24, 25, 26, 27, 28,
        29, 30, 31, 32};

    std::set<unsigned int> available_sbas_prn = {123, 131, 135, 136, 138};

    std::set<unsigned int> available_galileo_prn = {1, 2, 3, 4, 5, 6, 7, 8, 9, 10,
        11, 12, 13, 14, 15, 16, 17, 18, 19, 20, 21, 22, 23, 24, 25, 26, 27, 28,
        29, 30, 31, 32, 33, 34, 35, 36};

    // Removing satellites sharing same frequency number(1 and 5, 2 and 6, 3 and 7, 4 and 6, 11 and 15, 12 and 16, 14 and 18, 17 and 21
    std::set<unsigned int> available_glonass_prn = {1, 2, 3, 4, 9, 10, 11, 12, 18, 19, 20, 21, 24};

    std::set<unsigned int> available_beidou_prn = {1, 2, 3, 4, 5, 6, 7, 8, 9, 10,
        11, 12, 13, 14, 15, 16, 17, 18, 19, 20, 21, 22, 23, 24, 25, 26, 27, 28, 29,
<<<<<<< HEAD
	30, 31, 32, 33, 34, 35, 36, 37, 38, 39, 40, 41, 42, 43, 44, 45, 46, 47, 48, 49,
	50, 51, 52, 53, 54, 55, 56, 57, 58, 59, 60, 61, 62, 63};
=======
        30, 31, 32, 33, 34, 35, 36, 37};
>>>>>>> 08c6cc5c

    std::string sv_list = configuration_->property("Galileo.prns", std::string(""));

    if (sv_list.length() > 0)
        {
            // Reset the available prns:
            std::set<unsigned int> tmp_set;
            boost::tokenizer<> tok(sv_list);
            std::transform(tok.begin(), tok.end(), std::inserter(tmp_set, tmp_set.begin()),
                boost::lexical_cast<unsigned int, std::string>);

            if (!tmp_set.empty())
                {
                    available_galileo_prn = tmp_set;
                }
        }

    sv_list = configuration_->property("GPS.prns", std::string(""));

    if (sv_list.length() > 0)
        {
            // Reset the available prns:
            std::set<unsigned int> tmp_set;
            boost::tokenizer<> tok(sv_list);
            std::transform(tok.begin(), tok.end(), std::inserter(tmp_set, tmp_set.begin()),
                boost::lexical_cast<unsigned int, std::string>);

            if (!tmp_set.empty())
                {
                    available_gps_prn = tmp_set;
                }
        }

    sv_list = configuration_->property("SBAS.prns", std::string(""));

    if (sv_list.length() > 0)
        {
            // Reset the available prns:
            std::set<unsigned int> tmp_set;
            boost::tokenizer<> tok(sv_list);
            std::transform(tok.begin(), tok.end(), std::inserter(tmp_set, tmp_set.begin()),
                boost::lexical_cast<unsigned int, std::string>);

            if (!tmp_set.empty())
                {
                    available_sbas_prn = tmp_set;
                }
        }

    sv_list = configuration_->property("Glonass.prns", std::string(""));

    if (sv_list.length() > 0)
        {
            // Reset the available prns:
            std::set<unsigned int> tmp_set;
            boost::tokenizer<> tok(sv_list);
            std::transform(tok.begin(), tok.end(), std::inserter(tmp_set, tmp_set.begin()),
                boost::lexical_cast<unsigned int, std::string>);

            if (!tmp_set.empty())
                {
                    available_glonass_prn = tmp_set;
                }
        }

    sv_list = configuration_->property("Beidou.prns", std::string(""));


    if (sv_list.length() > 0)
        {
            // Reset the available prns:
            std::set<unsigned int> tmp_set;
            boost::tokenizer<> tok(sv_list);
            std::transform(tok.begin(), tok.end(), std::inserter(tmp_set, tmp_set.begin()),
                boost::lexical_cast<unsigned int, std::string>);

            if (!tmp_set.empty())
                {
                    available_beidou_prn = tmp_set;
                }
        }


    if (configuration_->property("Channels_1C.count", 0) > 0)
        {
            // Loop to create GPS L1 C/A signals
            for (available_gnss_prn_iter = available_gps_prn.cbegin();
                 available_gnss_prn_iter != available_gps_prn.cend();
                 available_gnss_prn_iter++)
                {
                    available_GPS_1C_signals_.push_back(Gnss_Signal(
                        Gnss_Satellite(std::string("GPS"), *available_gnss_prn_iter),
                        std::string("1C")));
                }
        }

    if (configuration_->property("Channels_2S.count", 0) > 0)
        {
            // Loop to create GPS L2C M signals
            for (available_gnss_prn_iter = available_gps_prn.cbegin();
                 available_gnss_prn_iter != available_gps_prn.cend();
                 available_gnss_prn_iter++)
                {
                    available_GPS_2S_signals_.push_back(Gnss_Signal(
                        Gnss_Satellite(std::string("GPS"), *available_gnss_prn_iter),
                        std::string("2S")));
                }
        }

    if (configuration_->property("Channels_L5.count", 0) > 0)
        {
            // Loop to create GPS L5 signals
            for (available_gnss_prn_iter = available_gps_prn.cbegin();
                 available_gnss_prn_iter != available_gps_prn.cend();
                 available_gnss_prn_iter++)
                {
                    available_GPS_L5_signals_.push_back(Gnss_Signal(
                        Gnss_Satellite(std::string("GPS"), *available_gnss_prn_iter),
                        std::string("L5")));
                }
        }

    if (configuration_->property("Channels_SBAS.count", 0) > 0)
        {
            // Loop to create SBAS L1 C/A signals
            for (available_gnss_prn_iter = available_sbas_prn.cbegin();
                 available_gnss_prn_iter != available_sbas_prn.cend();
                 available_gnss_prn_iter++)
                {
                    available_SBAS_1C_signals_.push_back(Gnss_Signal(
                        Gnss_Satellite(std::string("SBAS"), *available_gnss_prn_iter),
                        std::string("1C")));
                }
        }

    if (configuration_->property("Channels_1B.count", 0) > 0)
        {
            // Loop to create the list of Galileo E1B signals
            for (available_gnss_prn_iter = available_galileo_prn.cbegin();
                 available_gnss_prn_iter != available_galileo_prn.cend();
                 available_gnss_prn_iter++)
                {
                    available_GAL_1B_signals_.push_back(Gnss_Signal(
                        Gnss_Satellite(std::string("Galileo"), *available_gnss_prn_iter),
                        std::string("1B")));
                }
        }

    if (configuration_->property("Channels_5X.count", 0) > 0)
        {
            // Loop to create the list of Galileo E5a signals
            for (available_gnss_prn_iter = available_galileo_prn.cbegin();
                 available_gnss_prn_iter != available_galileo_prn.cend();
                 available_gnss_prn_iter++)
                {
                    available_GAL_5X_signals_.push_back(Gnss_Signal(
                        Gnss_Satellite(std::string("Galileo"), *available_gnss_prn_iter),
                        std::string("5X")));
                }
        }

    if (configuration_->property("Channels_1G.count", 0) > 0)
        {
            // Loop to create the list of GLONASS L1 C/A signals
            for (available_gnss_prn_iter = available_glonass_prn.cbegin();
                 available_gnss_prn_iter != available_glonass_prn.cend();
                 available_gnss_prn_iter++)
                {
                    available_GLO_1G_signals_.push_back(Gnss_Signal(
                        Gnss_Satellite(std::string("Glonass"), *available_gnss_prn_iter),
                        std::string("1G")));
                }
        }

    if (configuration_->property("Channels_2G.count", 0) > 0)
        {
            // Loop to create the list of GLONASS L2 C/A signals
            for (available_gnss_prn_iter = available_glonass_prn.cbegin();
                 available_gnss_prn_iter != available_glonass_prn.cend();
                 available_gnss_prn_iter++)
                {
                    available_GLO_2G_signals_.push_back(Gnss_Signal(
                        Gnss_Satellite(std::string("Glonass"), *available_gnss_prn_iter),
                        std::string("2G")));
                }
        }

    if (configuration_->property("Channels_B1.count", 0) > 0)
        {
            /*
             * Loop to create the list of BeiDou B1C signals
             */
            for (available_gnss_prn_iter = available_beidou_prn.cbegin();
                 available_gnss_prn_iter != available_beidou_prn.cend();
                 available_gnss_prn_iter++)
                {
                    available_BDS_B1_signals_.push_back(Gnss_Signal(
                        Gnss_Satellite(std::string("Beidou"), *available_gnss_prn_iter),
                        std::string("B1")));
                }
        }
<<<<<<< HEAD

    if (configuration_->property("Channels_B3.count", 0) > 0)
        {
            /*
             * Loop to create the list of BeiDou B1C signals
             */
            for (available_gnss_prn_iter = available_beidou_prn.cbegin();
                 available_gnss_prn_iter != available_beidou_prn.cend();
                 available_gnss_prn_iter++)
                {
                    available_BDS_B3_signals_.push_back(Gnss_Signal(
                        Gnss_Satellite(std::string("Beidou"), *available_gnss_prn_iter),
                        std::string("B3")));

                }
        }

=======
>>>>>>> 08c6cc5c
}


void GNSSFlowgraph::set_channels_state()
{
    std::lock_guard<std::mutex> lock(signal_list_mutex);
    max_acq_channels_ = configuration_->property("Channels.in_acquisition", channels_count_);
    if (max_acq_channels_ > channels_count_)
        {
            max_acq_channels_ = channels_count_;
            LOG(WARNING) << "Channels_in_acquisition is bigger than number of channels. Variable acq_channels_count_ is set to " << channels_count_;
        }
    channels_state_.reserve(channels_count_);
    for (unsigned int i = 0; i < channels_count_; i++)
        {
            if (i < max_acq_channels_)
                {
                    channels_state_.push_back(1);
                }
            else
                {
                    channels_state_.push_back(0);
                }
            DLOG(INFO) << "Channel " << i << " in state " << channels_state_[i];
        }
    acq_channels_count_ = max_acq_channels_;
    DLOG(INFO) << acq_channels_count_ << " channels in acquisition state";
}


Gnss_Signal GNSSFlowgraph::search_next_signal(const std::string& searched_signal, bool pop, bool tracked)
{
    Gnss_Signal result;
    bool untracked_satellite = true;
    switch (mapStringValues_[searched_signal])
        {
        case evGPS_1C:
            result = available_GPS_1C_signals_.front();
            available_GPS_1C_signals_.pop_front();
            if (!pop)
                {
                    available_GPS_1C_signals_.push_back(result);
                }
            if (tracked)
                {
                    if ((configuration_->property("Channels_2S.count", 0) > 0) or (configuration_->property("Channels_L5.count", 0) > 0))
                        {
                            for (unsigned int ch = 0; ch < channels_count_; ch++)
                                {
                                    if ((channels_[ch]->get_signal().get_satellite() == result.get_satellite()) and (channels_[ch]->get_signal().get_signal_str() != "1C")) untracked_satellite = false;
                                }
                            if (untracked_satellite and configuration_->property("Channels_2S.count", 0) > 0)
                                {
                                    Gnss_Signal gs = Gnss_Signal(result.get_satellite(), "2S");
                                    available_GPS_2S_signals_.remove(gs);
                                    available_GPS_2S_signals_.push_front(gs);
                                }
                            if (untracked_satellite and configuration_->property("Channels_L5.count", 0) > 0)
                                {
                                    Gnss_Signal gs = Gnss_Signal(result.get_satellite(), "L5");
                                    available_GPS_L5_signals_.remove(gs);
                                    available_GPS_L5_signals_.push_front(gs);
                                }
                        }
                }
            break;

        case evGPS_2S:
            result = available_GPS_2S_signals_.front();
            available_GPS_2S_signals_.pop_front();
            if (!pop)
                {
                    available_GPS_2S_signals_.push_back(result);
                }
            if (tracked)
                {
                    if ((configuration_->property("Channels_1C.count", 0) > 0) or (configuration_->property("Channels_L5.count", 0) > 0))
                        {
                            for (unsigned int ch = 0; ch < channels_count_; ch++)
                                {
                                    if ((channels_[ch]->get_signal().get_satellite() == result.get_satellite()) and (channels_[ch]->get_signal().get_signal_str() != "2S")) untracked_satellite = false;
                                }
                            if (untracked_satellite and configuration_->property("Channels_1C.count", 0) > 0)
                                {
                                    Gnss_Signal gs = Gnss_Signal(result.get_satellite(), "1C");
                                    available_GPS_1C_signals_.remove(gs);
                                    available_GPS_1C_signals_.push_front(gs);
                                }
                            if (untracked_satellite and configuration_->property("Channels_L5.count", 0) > 0)
                                {
                                    Gnss_Signal gs = Gnss_Signal(result.get_satellite(), "L5");
                                    available_GPS_L5_signals_.remove(gs);
                                    available_GPS_L5_signals_.push_front(gs);
                                }
                        }
                }
            break;

        case evGPS_L5:
            result = available_GPS_L5_signals_.front();
            available_GPS_L5_signals_.pop_front();
            if (!pop)
                {
                    available_GPS_L5_signals_.push_back(result);
                }
            if (tracked)
                {
                    if ((configuration_->property("Channels_1C.count", 0) > 0) or (configuration_->property("Channels_2S.count", 0) > 0))
                        {
                            for (unsigned int ch = 0; ch < channels_count_; ch++)
                                {
                                    if ((channels_[ch]->get_signal().get_satellite() == result.get_satellite()) and (channels_[ch]->get_signal().get_signal_str() != "L5")) untracked_satellite = false;
                                }
                            if (untracked_satellite and configuration_->property("Channels_1C.count", 0) > 0)
                                {
                                    Gnss_Signal gs = Gnss_Signal(result.get_satellite(), "1C");
                                    available_GPS_1C_signals_.remove(gs);
                                    available_GPS_1C_signals_.push_front(gs);
                                }
                            if (untracked_satellite and configuration_->property("Channels_2S.count", 0) > 0)
                                {
                                    Gnss_Signal gs = Gnss_Signal(result.get_satellite(), "2S");
                                    available_GPS_2S_signals_.remove(gs);
                                    available_GPS_2S_signals_.push_front(gs);
                                }
                        }
                }
            break;

        case evGAL_1B:
            result = available_GAL_1B_signals_.front();
            available_GAL_1B_signals_.pop_front();
            if (!pop)
                {
                    available_GAL_1B_signals_.push_back(result);
                }
            if (tracked)
                {
                    if (configuration_->property("Channels_5X.count", 0) > 0)
                        {
                            for (unsigned int ch = 0; ch < channels_count_; ch++)
                                {
                                    if ((channels_[ch]->get_signal().get_satellite() == result.get_satellite()) and (channels_[ch]->get_signal().get_signal_str() != "1B")) untracked_satellite = false;
                                }
                            if (untracked_satellite)
                                {
                                    Gnss_Signal gs = Gnss_Signal(result.get_satellite(), "5X");
                                    available_GAL_5X_signals_.remove(gs);
                                    available_GAL_5X_signals_.push_front(gs);
                                }
                        }
                }
            break;

        case evGAL_5X:
            result = available_GAL_5X_signals_.front();
            available_GAL_5X_signals_.pop_front();
            if (!pop)
                {
                    available_GAL_5X_signals_.push_back(result);
                }
            if (tracked)
                {
                    if (configuration_->property("Channels_1B.count", 0) > 0)
                        {
                            for (unsigned int ch = 0; ch < channels_count_; ch++)
                                {
                                    if ((channels_[ch]->get_signal().get_satellite() == result.get_satellite()) and (channels_[ch]->get_signal().get_signal_str() != "5X")) untracked_satellite = false;
                                }
                            if (untracked_satellite)
                                {
                                    Gnss_Signal gs = Gnss_Signal(result.get_satellite(), "1B");
                                    available_GAL_1B_signals_.remove(gs);
                                    available_GAL_1B_signals_.push_front(gs);
                                }
                        }
                }
            break;

        case evGLO_1G:
            result = available_GLO_1G_signals_.front();
            available_GLO_1G_signals_.pop_front();
            if (!pop)
                {
                    available_GLO_1G_signals_.push_back(result);
                }
            if (tracked)
                {
                    if (configuration_->property("Channels_2G.count", 0) > 0)
                        {
                            for (unsigned int ch = 0; ch < channels_count_; ch++)
                                {
                                    if ((channels_[ch]->get_signal().get_satellite() == result.get_satellite()) and (channels_[ch]->get_signal().get_signal_str() != "1G")) untracked_satellite = false;
                                }
                            if (untracked_satellite)
                                {
                                    Gnss_Signal gs = Gnss_Signal(result.get_satellite(), "2G");
                                    available_GLO_2G_signals_.remove(gs);
                                    available_GLO_2G_signals_.push_front(gs);
                                }
                        }
                }
            break;

        case evGLO_2G:
            result = available_GLO_2G_signals_.front();
            available_GLO_2G_signals_.pop_front();
            if (!pop)
                {
                    available_GLO_2G_signals_.push_back(result);
                }
            if (tracked)
                {
                    if (configuration_->property("Channels_1G.count", 0) > 0)
                        {
                            for (unsigned int ch = 0; ch < channels_count_; ch++)
                                {
                                    if ((channels_[ch]->get_signal().get_satellite() == result.get_satellite()) and (channels_[ch]->get_signal().get_signal_str() != "2G")) untracked_satellite = false;
                                }
                            if (untracked_satellite)
                                {
                                    Gnss_Signal gs = Gnss_Signal(result.get_satellite(), "1G");
                                    available_GLO_1G_signals_.remove(gs);
                                    available_GLO_1G_signals_.push_front(gs);
                                }
                        }
                }
            break;

        case evBDS_B1:
            result = available_BDS_B1_signals_.front();
            available_BDS_B1_signals_.pop_front();
            if (!pop)
                {
                    available_BDS_B1_signals_.push_back(result);
                }
            if (tracked)
                {
<<<<<<< HEAD
            		if (configuration_->property("Channels_B3.count", 0) > 0)
						{
							for (unsigned int ch = 0; ch < channels_count_; ch++)
								{
									if ((channels_[ch]->get_signal().get_satellite() == result.get_satellite()) and (channels_[ch]->get_signal().get_signal_str() != "2G")) untracked_satellite = false;
								}
							if (untracked_satellite)
								{
									Gnss_Signal gs = Gnss_Signal(result.get_satellite(), "B3");
									available_BDS_B3_signals_.remove(gs);
									available_BDS_B3_signals_.push_front(gs);
								}
						}
                }
            break;

        case evBDS_B3:
            result = available_BDS_B3_signals_.front();
            available_BDS_B3_signals_.pop_front();
            if (!pop)
                {
                    available_BDS_B3_signals_.push_back(result);
                }
            if (tracked)
                {
            		if (configuration_->property("Channels_B1.count", 0) > 0)
						{
							for (unsigned int ch = 0; ch < channels_count_; ch++)
								{
									if ((channels_[ch]->get_signal().get_satellite() == result.get_satellite()) and (channels_[ch]->get_signal().get_signal_str() != "2G")) untracked_satellite = false;
								}
							if (untracked_satellite)
								{
									Gnss_Signal gs = Gnss_Signal(result.get_satellite(), "B1");
									available_BDS_B1_signals_.remove(gs);
									available_BDS_B1_signals_.push_front(gs);
								}
						}
=======
                    // In the near future Beidou B2a will be added
                    //                    if (configuration_->property("Channels_5C.count", 0) > 0)
                    //                        {
                    //                            for (unsigned int ch = 0; ch < channels_count_; ch++)
                    //                                {
                    //                                    if ((channels_[ch]->get_signal().get_satellite() == result.get_satellite()) and (channels_[ch]->get_signal().get_signal_str().compare("5C") != 0)) untracked_satellite = false;
                    //                                }
                    //                            if (untracked_satellite)
                    //                                {
                    //                                    Gnss_Signal gs = Gnss_Signal(result.get_satellite(), "5C");
                    //                                    available_BDS_5C_signals_.remove(gs);
                    //                                    available_BDS_5C_signals_.push_front(gs);
                    //                                }
                    //                        }
>>>>>>> 08c6cc5c
                }
            break;

        default:
            LOG(ERROR) << "This should not happen :-(";
            result = available_GPS_1C_signals_.front();
            if (pop)
                {
                    available_GPS_1C_signals_.pop_front();
                }
            break;
        }
    return result;
}

std::vector<std::string> GNSSFlowgraph::split_string(const std::string& s, char delim)
{
    std::vector<std::string> v;
    std::stringstream ss(s);
    std::string item;

    while (std::getline(ss, item, delim))
        {
            *(std::back_inserter(v)++) = item;
        }

    return v;
}<|MERGE_RESOLUTION|>--- conflicted
+++ resolved
@@ -1034,7 +1034,6 @@
                             break;
 
                         case evBDS_B1:
-<<<<<<< HEAD
                         	available_BDS_B1_signals_.remove(gs);
                         	available_BDS_B1_signals_.push_back(gs);
                         	break;
@@ -1042,16 +1041,12 @@
                         case evBDS_B3:
                         	available_BDS_B3_signals_.remove(gs);
                         	available_BDS_B3_signals_.push_back(gs);
-                        	break;
-=======
-                            available_BDS_B1_signals_.push_back(channels_[who]->get_signal());
                             break;
->>>>>>> 08c6cc5c
 
                         default:
                             LOG(ERROR) << "This should not happen :-(";
                             break;
-                        }
+                }
                 }
             channels_state_[who] = 0;
             acq_channels_count_--;
@@ -1602,12 +1597,8 @@
 
     std::set<unsigned int> available_beidou_prn = {1, 2, 3, 4, 5, 6, 7, 8, 9, 10,
         11, 12, 13, 14, 15, 16, 17, 18, 19, 20, 21, 22, 23, 24, 25, 26, 27, 28, 29,
-<<<<<<< HEAD
 	30, 31, 32, 33, 34, 35, 36, 37, 38, 39, 40, 41, 42, 43, 44, 45, 46, 47, 48, 49,
 	50, 51, 52, 53, 54, 55, 56, 57, 58, 59, 60, 61, 62, 63};
-=======
-        30, 31, 32, 33, 34, 35, 36, 37};
->>>>>>> 08c6cc5c
 
     std::string sv_list = configuration_->property("Galileo.prns", std::string(""));
 
@@ -1674,8 +1665,7 @@
         }
 
     sv_list = configuration_->property("Beidou.prns", std::string(""));
-
-
+ 
     if (sv_list.length() > 0)
         {
             // Reset the available prns:
@@ -1807,9 +1797,9 @@
                     available_BDS_B1_signals_.push_back(Gnss_Signal(
                         Gnss_Satellite(std::string("Beidou"), *available_gnss_prn_iter),
                         std::string("B1")));
-                }
-        }
-<<<<<<< HEAD
+
+                }
+        }
 
     if (configuration_->property("Channels_B3.count", 0) > 0)
         {
@@ -1826,9 +1816,6 @@
 
                 }
         }
-
-=======
->>>>>>> 08c6cc5c
 }
 
 
@@ -1871,7 +1858,7 @@
             if (!pop)
                 {
                     available_GPS_1C_signals_.push_back(result);
-                }
+        }
             if (tracked)
                 {
                     if ((configuration_->property("Channels_2S.count", 0) > 0) or (configuration_->property("Channels_L5.count", 0) > 0))
@@ -2067,7 +2054,6 @@
                 }
             if (tracked)
                 {
-<<<<<<< HEAD
             		if (configuration_->property("Channels_B3.count", 0) > 0)
 						{
 							for (unsigned int ch = 0; ch < channels_count_; ch++)
@@ -2106,30 +2092,14 @@
 									available_BDS_B1_signals_.push_front(gs);
 								}
 						}
-=======
-                    // In the near future Beidou B2a will be added
-                    //                    if (configuration_->property("Channels_5C.count", 0) > 0)
-                    //                        {
-                    //                            for (unsigned int ch = 0; ch < channels_count_; ch++)
-                    //                                {
-                    //                                    if ((channels_[ch]->get_signal().get_satellite() == result.get_satellite()) and (channels_[ch]->get_signal().get_signal_str().compare("5C") != 0)) untracked_satellite = false;
-                    //                                }
-                    //                            if (untracked_satellite)
-                    //                                {
-                    //                                    Gnss_Signal gs = Gnss_Signal(result.get_satellite(), "5C");
-                    //                                    available_BDS_5C_signals_.remove(gs);
-                    //                                    available_BDS_5C_signals_.push_front(gs);
-                    //                                }
-                    //                        }
->>>>>>> 08c6cc5c
                 }
             break;
 
         default:
             LOG(ERROR) << "This should not happen :-(";
             result = available_GPS_1C_signals_.front();
-            if (pop)
-                {
+    if (pop)
+        {
                     available_GPS_1C_signals_.pop_front();
                 }
             break;
