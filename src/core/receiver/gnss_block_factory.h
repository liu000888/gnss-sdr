--- conflicted
+++ resolved
@@ -10,11 +10,8 @@
  * of GNSS blocks.
  *
  *
-<<<<<<< HEAD
-=======
  * -----------------------------------------------------------------------------
  *
->>>>>>> c237f72a
  * Copyright (C) 2010-2020  (see AUTHORS file for a list of contributors)
  *
  * GNSS-SDR is a software defined Global Navigation
@@ -88,16 +85,12 @@
     std::unique_ptr<GNSSBlockInterface> GetChannel_5X(ConfigurationInterface* configuration,
         const std::string& acq, const std::string& trk, const std::string& tlm, int channel,
         Concurrent_Queue<pmt::pmt_t>* queue);
+  
+    std::unique_ptr<GNSSBlockInterface> GetChannel_7X(ConfigurationInterface* configuration,
+        const std::string& acq, const std::string& trk, const std::string& tlm, int channel,
+        Concurrent_Queue<pmt::pmt_t>* queue);
 
-<<<<<<< HEAD
-    std::unique_ptr<GNSSBlockInterface> GetChannel_7X(const std::shared_ptr<ConfigurationInterface>& configuration,
-        const std::string& acq, const std::string& trk, const std::string& tlm, int channel,
-        const std::shared_ptr<Concurrent_Queue<pmt::pmt_t>>& queue);
-
-    std::unique_ptr<GNSSBlockInterface> GetChannel_L5(const std::shared_ptr<ConfigurationInterface>& configuration,
-=======
     std::unique_ptr<GNSSBlockInterface> GetChannel_L5(ConfigurationInterface* configuration,
->>>>>>> c237f72a
         const std::string& acq, const std::string& trk, const std::string& tlm, int channel,
         Concurrent_Queue<pmt::pmt_t>* queue);
 
