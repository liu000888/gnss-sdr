/*!
 * \file gnss_block_factory.cc
 * \brief  This class implements a factory that returns instances of GNSS blocks.
 * \author Carlos Aviles, 2010. carlos.avilesr(at)googlemail.com
 *         Luis Esteve, 2012. luis(at)epsilon-formacion.com
 *         Javier Arribas, 2011. jarribas(at)cttc.es
 *
 * This class encapsulates the complexity behind the instantiation
 * of GNSS blocks.
 *
 * -------------------------------------------------------------------------
 *
 * Copyright (C) 2010-2015  (see AUTHORS file for a list of contributors)
 *
 * GNSS-SDR is a software defined Global Navigation
 *          Satellite Systems receiver
 *
 * This file is part of GNSS-SDR.
 *
 * GNSS-SDR is free software: you can redistribute it and/or modify
 * it under the terms of the GNU General Public License as published by
 * the Free Software Foundation, either version 3 of the License, or
 * (at your option) any later version.
 *
 * GNSS-SDR is distributed in the hope that it will be useful,
 * but WITHOUT ANY WARRANTY; without even the implied warranty of
 * MERCHANTABILITY or FITNESS FOR A PARTICULAR PURPOSE.  See the
 * GNU General Public License for more details.
 *
 * You should have received a copy of the GNU General Public License
 * along with GNSS-SDR. If not, see <http://www.gnu.org/licenses/>.
 *
 * -------------------------------------------------------------------------
 */


#include "gnss_block_factory.h"
#include <string>
#include <sstream>
#include <iostream>
#include <boost/lexical_cast.hpp>
#include <glog/logging.h>
#include "configuration_interface.h"
#include "in_memory_configuration.h"
#include "gnss_block_interface.h"
#include "pass_through.h"
#include "file_signal_source.h"
#include "nsr_file_signal_source.h"
#include "two_bit_cpx_file_signal_source.h"
#include "spir_file_signal_source.h"
#include "spir_gss6450_file_signal_source.h"
#include "rtl_tcp_signal_source.h"
#include "two_bit_packed_file_signal_source.h"
#include "labsat_signal_source.h"
#include "channel.h"

#include "signal_conditioner.h"
#include "array_signal_conditioner.h"
#include "byte_to_short.h"
#include "ibyte_to_cbyte.h"
#include "ibyte_to_cshort.h"
#include "ibyte_to_complex.h"
#include "ishort_to_cshort.h"
#include "ishort_to_complex.h"
#include "direct_resampler_conditioner.h"
#include "fir_filter.h"
#include "freq_xlating_fir_filter.h"
#include "beamformer_filter.h"
#include "pulse_blanking_filter.h"
#include "notch_filter.h"
#include "notch_filter_lite.h"
#include "gps_l1_ca_pcps_acquisition.h"
#include "gps_l2_m_pcps_acquisition.h"
#include "gps_l5i_pcps_acquisition.h"
#include "gps_l1_ca_pcps_tong_acquisition.h"
#include "gps_l1_ca_pcps_assisted_acquisition.h"
#include "gps_l1_ca_pcps_acquisition_fine_doppler.h"
#include "gps_l1_ca_pcps_quicksync_acquisition.h"
#include "galileo_e1_pcps_ambiguous_acquisition.h"
#include "galileo_e1_pcps_8ms_ambiguous_acquisition.h"
#include "galileo_e1_pcps_tong_ambiguous_acquisition.h"
#include "galileo_e1_pcps_cccwsr_ambiguous_acquisition.h"
#include "galileo_e1_pcps_quicksync_ambiguous_acquisition.h"
#include "galileo_e5a_noncoherent_iq_acquisition_caf.h"
#include "glonass_l1_ca_pcps_acquisition.h"
#include "gps_l1_ca_dll_pll_tracking.h"
#include "gps_l1_ca_dll_pll_c_aid_tracking.h"
#include "gps_l1_ca_tcp_connector_tracking.h"
#include "galileo_e1_dll_pll_veml_tracking.h"
#include "galileo_e1_tcp_connector_tracking.h"
#include "galileo_e5a_dll_pll_tracking.h"
#include "gps_l2_m_dll_pll_tracking.h"
#include "glonass_l1_ca_dll_pll_tracking.h"
#include "glonass_l1_ca_dll_pll_c_aid_tracking.h"
#include "gps_l5i_dll_pll_tracking.h"
#include "gps_l1_ca_telemetry_decoder.h"
#include "gps_l2c_telemetry_decoder.h"
#include "gps_l5_telemetry_decoder.h"
#include "galileo_e1b_telemetry_decoder.h"
#include "galileo_e5a_telemetry_decoder.h"
#include "glonass_l1_ca_telemetry_decoder.h"
#include "sbas_l1_telemetry_decoder.h"
#include "hybrid_observables.h"
#include "rtklib_pvt.h"

#if ENABLE_FPGA
#include "gps_l1_ca_dll_pll_c_aid_tracking_fpga.h"
#include "gps_l1_ca_pcps_acquisition_fpga.h"
#endif

#if OPENCL_BLOCKS
#include "gps_l1_ca_pcps_opencl_acquisition.h"
#endif

#if GN3S_DRIVER
#include "gn3s_signal_source.h"
#endif

#if RAW_ARRAY_DRIVER
#include "raw_array_signal_source.h"
#endif

#if OSMOSDR_DRIVER
#include "osmosdr_signal_source.h"
#endif

#if UHD_DRIVER
#include "uhd_signal_source.h"
#endif

#if PLUTOSDR_DRIVER
#include "plutosdr_signal_source.h"
#endif

#if FMCOMMS2_DRIVER
#include "fmcomms2_signal_source.h"
#endif

#if FLEXIBAND_DRIVER
#include "flexiband_signal_source.h"
#endif

#if CUDA_GPU_ACCEL
#include "gps_l1_ca_dll_pll_tracking_gpu.h"
#endif


using google::LogMessage;


GNSSBlockFactory::GNSSBlockFactory()
{}


GNSSBlockFactory::~GNSSBlockFactory()
{}


std::unique_ptr<GNSSBlockInterface> GNSSBlockFactory::GetSignalSource(
        std::shared_ptr<ConfigurationInterface> configuration, gr::msg_queue::sptr queue, int ID)
{
    std::string default_implementation = "File_Signal_Source";
    std::string role = "SignalSource"; //backwards compatibility for old conf files
    if (ID != -1)
        {
            role = "SignalSource" + boost::lexical_cast<std::string>(ID);
        }
    std::string implementation = configuration->property(role + ".implementation", default_implementation);
    LOG(INFO) << "Getting SignalSource with implementation " << implementation;
    return GetBlock(configuration, role, implementation, 0, 1, queue);
}



std::unique_ptr<GNSSBlockInterface> GNSSBlockFactory::GetSignalConditioner(
        std::shared_ptr<ConfigurationInterface> configuration, int ID)
{
    std::string default_implementation = "Pass_Through";
    //backwards compatibility for old conf files
    std::string role_conditioner = "SignalConditioner" ;
    std::string role_datatypeadapter = "DataTypeAdapter";
    std::string role_inputfilter = "InputFilter";
    std::string role_resampler = "Resampler";

    if (ID != -1)
        {
            role_conditioner = "SignalConditioner" + boost::lexical_cast<std::string>(ID);
            role_datatypeadapter = "DataTypeAdapter" + boost::lexical_cast<std::string>(ID);
            role_inputfilter = "InputFilter" + boost::lexical_cast<std::string>(ID);
            role_resampler = "Resampler" + boost::lexical_cast<std::string>(ID);
        }

    std::string signal_conditioner = configuration->property(role_conditioner + ".implementation", default_implementation);

    std::string data_type_adapter;
    std::string input_filter;
    std::string resampler;
    if(signal_conditioner.compare("Pass_Through") == 0)
        {
            data_type_adapter = "Pass_Through";
            input_filter = "Pass_Through";
            resampler = "Pass_Through";
        }
    else
        {
            data_type_adapter = configuration->property(role_datatypeadapter + ".implementation", default_implementation);
            input_filter = configuration->property(role_inputfilter + ".implementation", default_implementation);
            resampler = configuration->property(role_resampler + ".implementation", default_implementation);
        }

    LOG(INFO) << "Getting SignalConditioner with DataTypeAdapter implementation: "
            << data_type_adapter << ", InputFilter implementation: "
            << input_filter << ", and Resampler implementation: "
            << resampler;

    if(signal_conditioner.compare("Array_Signal_Conditioner") == 0)
        {
            //instantiate the array version
            std::unique_ptr<GNSSBlockInterface> conditioner_(new ArraySignalConditioner(configuration.get(),
                std::move(GetBlock(configuration, role_datatypeadapter, data_type_adapter, 1, 1)),
                std::move(GetBlock(configuration, role_inputfilter, input_filter, 1, 1)),
                std::move(GetBlock(configuration, role_resampler, resampler, 1, 1)),
                role_conditioner, "Signal_Conditioner"));
            return conditioner_;
        }
    else
        {
            //single-antenna version
            std::unique_ptr<GNSSBlockInterface> conditioner_(new SignalConditioner(configuration.get(),
                std::move(GetBlock(configuration, role_datatypeadapter, data_type_adapter, 1, 1)),
                std::move(GetBlock(configuration, role_inputfilter, input_filter, 1, 1)),
                std::move(GetBlock(configuration, role_resampler, resampler, 1, 1)),
                role_conditioner, "Signal_Conditioner"));
            return conditioner_;
        }
}



std::unique_ptr<GNSSBlockInterface> GNSSBlockFactory::GetObservables(std::shared_ptr<ConfigurationInterface> configuration)
{
    std::string default_implementation = "Hybrid_Observables";
    std::string implementation = configuration->property("Observables.implementation", default_implementation);
    LOG(INFO) << "Getting Observables with implementation " << implementation;
    unsigned int Galileo_channels = configuration->property("Channels_1B.count", 0);
    Galileo_channels += configuration->property("Channels_5X.count", 0);
    unsigned int GPS_channels = configuration->property("Channels_1C.count", 0);
    GPS_channels += configuration->property("Channels_2S.count", 0);
<<<<<<< HEAD
    unsigned int Glonass_channels = configuration->property("Channels_1G.count", 0);
    return GetBlock(configuration, "Observables", implementation, Galileo_channels + GPS_channels + Glonass_channels, Galileo_channels + GPS_channels + Glonass_channels);
=======
    GPS_channels += configuration->property("Channels_L5.count", 0);
    return GetBlock(configuration, "Observables", implementation, Galileo_channels + GPS_channels, Galileo_channels + GPS_channels);
>>>>>>> 114121ef
}



std::unique_ptr<GNSSBlockInterface> GNSSBlockFactory::GetPVT(std::shared_ptr<ConfigurationInterface> configuration)
{
    std::string default_implementation = "RTKLIB_PVT";
    std::string implementation = configuration->property("PVT.implementation", default_implementation);
    LOG(INFO) << "Getting PVT with implementation " << implementation;
    unsigned int Galileo_channels = configuration->property("Channels_1B.count", 0);
    Galileo_channels += configuration->property("Channels_5X.count", 0);
    unsigned int GPS_channels = configuration->property("Channels_1C.count", 0);
    GPS_channels += configuration->property("Channels_2S.count", 0);
<<<<<<< HEAD
    unsigned int Glonass_channels = configuration->property("Channels_1G.count", 0);
    return GetBlock(configuration, "PVT", implementation, Galileo_channels + GPS_channels + Glonass_channels, 0);
=======
    GPS_channels += configuration->property("Channels_L5.count", 0);
    return GetBlock(configuration, "PVT", implementation, Galileo_channels + GPS_channels, 0);
>>>>>>> 114121ef
}


//********* GPS L1 C/A CHANNEL *****************
std::unique_ptr<GNSSBlockInterface> GNSSBlockFactory::GetChannel_1C(
        std::shared_ptr<ConfigurationInterface> configuration,
        std::string acq, std::string trk, std::string tlm, int channel,
        gr::msg_queue::sptr queue)
{
    //"appendix" is added to the "role" with the aim of Acquisition, Tracking and Telemetry Decoder adapters
    //can find their specific configurations when they read the config
    //TODO: REMOVE APPENDIX!! AND CHECK ALTERNATIVE MECHANISM TO GET PARTICULARIZED PARAMETERS
    LOG(INFO) << "Instantiating Channel " << channel << " with Acquisition Implementation: "
              << acq << ", Tracking Implementation: " << trk  << ", Telemetry Decoder implementation: " << tlm;

    std::string aux = configuration->property("Acquisition_1C" + boost::lexical_cast<std::string>(channel) + ".implementation", std::string("W"));
    std::string appendix1;
    if(aux.compare("W") != 0)
        {
            appendix1 = boost::lexical_cast<std::string>(channel);
        }
    else
        {
            appendix1 = "";
        }
    aux = configuration->property("Tracking_1C" + boost::lexical_cast<std::string>(channel) + ".implementation", std::string("W"));
    std::string appendix2;
    if(aux.compare("W") != 0)
        {
            appendix2 = boost::lexical_cast<std::string>(channel);
        }
    else
        {
            appendix2 = "";
        }
    aux = configuration->property("TelemetryDecoder_1C" + boost::lexical_cast<std::string>(channel) + ".implementation", std::string("W"));
    std::string appendix3;
    if(aux.compare("W") != 0)
        {
            appendix3 = boost::lexical_cast<std::string>(channel);
        }
    else
        {
            appendix3 = "";
        }
    // Automatically detect input data type
    std::shared_ptr<InMemoryConfiguration> config;
    config = std::make_shared<InMemoryConfiguration>();
    std::string default_item_type = "gr_complex";
    std::string acq_item_type = configuration->property("Acquisition_1C" + appendix1 + ".item_type", default_item_type);
    std::string trk_item_type = configuration->property("Tracking_1C" + appendix2 + ".item_type", default_item_type);
    if(acq_item_type.compare(trk_item_type))
        {
            LOG(ERROR) << "Acquisition and Tracking blocks must have the same input data type!";
        }
    config->set_property("Channel.item_type", acq_item_type);

    std::unique_ptr<GNSSBlockInterface> pass_through_ = GetBlock(config, "Channel", "Pass_Through", 1, 1, queue);
    std::unique_ptr<AcquisitionInterface> acq_ = GetAcqBlock(configuration, "Acquisition_1C" + appendix1, acq, 1, 0);
    std::unique_ptr<TrackingInterface> trk_ = GetTrkBlock(configuration, "Tracking_1C"+ appendix2, trk, 1, 1);
    std::unique_ptr<TelemetryDecoderInterface> tlm_ = GetTlmBlock(configuration, "TelemetryDecoder_1C" + appendix3, tlm, 1, 1);

    std::unique_ptr<GNSSBlockInterface> channel_(new Channel(configuration.get(), channel, std::move(pass_through_),
            std::move(acq_),
            std::move(trk_),
            std::move(tlm_),
            "Channel", "1C", queue));

    return channel_;
}

//********* GPS L2C (M) CHANNEL *****************
std::unique_ptr<GNSSBlockInterface> GNSSBlockFactory::GetChannel_2S(
        std::shared_ptr<ConfigurationInterface> configuration,
        std::string acq, std::string trk, std::string tlm, int channel,
        gr::msg_queue::sptr queue)
{

    LOG(INFO) << "Instantiating Channel " << channel << " with Acquisition Implementation: "
              << acq << ", Tracking Implementation: " << trk  << ", Telemetry Decoder implementation: " << tlm;
    std::string aux = configuration->property("Acquisition_2S" + boost::lexical_cast<std::string>(channel) + ".implementation", std::string("W"));
    std::string appendix1;
    if(aux.compare("W") != 0)
        {
            appendix1 = boost::lexical_cast<std::string>(channel);
        }
    else
        {
            appendix1 = "";
        }
    aux = configuration->property("Tracking_2S" + boost::lexical_cast<std::string>(channel) + ".implementation", std::string("W"));
    std::string appendix2;
    if(aux.compare("W") != 0)
        {
            appendix2 = boost::lexical_cast<std::string>(channel);
        }
    else
        {
            appendix2 = "";
        }
    aux = configuration->property("TelemetryDecoder_2S" + boost::lexical_cast<std::string>(channel) + ".implementation", std::string("W"));
    std::string appendix3;
    if(aux.compare("W") != 0)
        {
            appendix3 = boost::lexical_cast<std::string>(channel);
        }
    else
        {
            appendix3 = "";
        }
    // Automatically detect input data type
    std::shared_ptr<InMemoryConfiguration> config;
    config = std::make_shared<InMemoryConfiguration>();
    std::string default_item_type = "gr_complex";
    std::string acq_item_type = configuration->property("Acquisition_2S" + appendix1 + ".item_type", default_item_type);
    std::string trk_item_type = configuration->property("Tracking_2S" + appendix2 + ".item_type", default_item_type);
    if(acq_item_type.compare(trk_item_type))
        {
            LOG(ERROR) << "Acquisition and Tracking blocks must have the same input data type!";
        }
    config->set_property("Channel.item_type", acq_item_type);

    std::unique_ptr<GNSSBlockInterface> pass_through_ = GetBlock(configuration, "Channel", "Pass_Through", 1, 1, queue);
    std::unique_ptr<AcquisitionInterface> acq_ = GetAcqBlock(configuration, "Acquisition_2S" + appendix1 , acq, 1, 0);
    std::unique_ptr<TrackingInterface> trk_ = GetTrkBlock(configuration, "Tracking_2S" + appendix2, trk, 1, 1);
    std::unique_ptr<TelemetryDecoderInterface> tlm_ = GetTlmBlock(configuration, "TelemetryDecoder_2S" + appendix3, tlm, 1, 1);

    std::unique_ptr<GNSSBlockInterface> channel_(new Channel(configuration.get(), channel, std::move(pass_through_),
            std::move(acq_),
            std::move(trk_),
            std::move(tlm_),
            "Channel", "2S", queue));

    return channel_;
}

//********* GALILEO E1 B CHANNEL *****************
std::unique_ptr<GNSSBlockInterface> GNSSBlockFactory::GetChannel_1B(
        std::shared_ptr<ConfigurationInterface> configuration,
        std::string acq, std::string trk, std::string tlm, int channel,
        gr::msg_queue::sptr queue)
{
    std::stringstream stream;
    stream << channel;
    std::string id = stream.str();
    LOG(INFO) << "Instantiating Channel " << id << " with Acquisition Implementation: "
              << acq << ", Tracking Implementation: " << trk  << ", Telemetry Decoder implementation: " << tlm;
    std::string aux = configuration->property("Acquisition_1B" + boost::lexical_cast<std::string>(channel) + ".implementation", std::string("W"));
    std::string appendix1;
    if(aux.compare("W") != 0)
        {
            appendix1 = boost::lexical_cast<std::string>(channel);
        }
    else
        {
            appendix1 = "";
        }
    aux = configuration->property("Tracking_1B" + boost::lexical_cast<std::string>(channel) + ".implementation", std::string("W"));
    std::string appendix2;
    if(aux.compare("W") != 0)
        {
            appendix2 = boost::lexical_cast<std::string>(channel);
        }
    else
        {
            appendix2 = "";
        }
    aux = configuration->property("TelemetryDecoder_1B" + boost::lexical_cast<std::string>(channel) + ".implementation", std::string("W"));
    std::string appendix3;
    if(aux.compare("W") != 0)
        {
            appendix3 = boost::lexical_cast<std::string>(channel);
        }
    else
        {
            appendix3 = "";
        }
    // Automatically detect input data type
    std::shared_ptr<InMemoryConfiguration> config;
    config = std::make_shared<InMemoryConfiguration>();
    std::string default_item_type = "gr_complex";
    std::string acq_item_type = configuration->property("Acquisition_1B" + appendix1 + ".item_type", default_item_type);
    std::string trk_item_type = configuration->property("Tracking_1B" + appendix2 + ".item_type", default_item_type);
    if(acq_item_type.compare(trk_item_type))
        {
            LOG(ERROR) << "Acquisition and Tracking blocks must have the same input data type!";
        }
    config->set_property("Channel.item_type", acq_item_type);

    std::unique_ptr<GNSSBlockInterface> pass_through_ = GetBlock(configuration, "Channel", "Pass_Through", 1, 1, queue);
    std::unique_ptr<AcquisitionInterface> acq_ = GetAcqBlock(configuration, "Acquisition_1B" + appendix1, acq, 1, 0);
    std::unique_ptr<TrackingInterface> trk_ = GetTrkBlock(configuration, "Tracking_1B" + appendix2, trk, 1, 1);
    std::unique_ptr<TelemetryDecoderInterface> tlm_ = GetTlmBlock(configuration, "TelemetryDecoder_1B" + appendix3, tlm, 1, 1);

    std::unique_ptr<GNSSBlockInterface> channel_(new Channel(configuration.get(), channel, std::move(pass_through_),
            std::move(acq_),
            std::move(trk_),
            std::move(tlm_),
            "Channel", "1B", queue));

    return channel_;
}

//********* GALILEO E5a  CHANNEL *****************
std::unique_ptr<GNSSBlockInterface> GNSSBlockFactory::GetChannel_5X(
        std::shared_ptr<ConfigurationInterface> configuration,
        std::string acq, std::string trk, std::string tlm, int channel,
        gr::msg_queue::sptr queue)
{
    std::stringstream stream;
    stream << channel;
    std::string id = stream.str();
    LOG(INFO) << "Instantiating Channel " << id << " with Acquisition Implementation: "
              << acq << ", Tracking Implementation: " << trk  << ", Telemetry Decoder implementation: " << tlm;
    std::string aux = configuration->property("Acquisition_5X" + boost::lexical_cast<std::string>(channel) + ".implementation", std::string("W"));
    std::string appendix1;
    if(aux.compare("W") != 0)
        {
            appendix1 = boost::lexical_cast<std::string>(channel);
        }
    else
        {
            appendix1 = "";
        }
    aux = configuration->property("Tracking_5X" + boost::lexical_cast<std::string>(channel) + ".implementation", std::string("W"));
    std::string appendix2;
    if(aux.compare("W") != 0)
        {
            appendix2 = boost::lexical_cast<std::string>(channel);
        }
    else
        {
            appendix2 = "";
        }
    aux = configuration->property("TelemetryDecoder_5X" + boost::lexical_cast<std::string>(channel) + ".implementation", std::string("W"));
    std::string appendix3;
    if(aux.compare("W") != 0)
        {
            appendix3 = boost::lexical_cast<std::string>(channel);
        }
    else
        {
            appendix3 = "";
        }
    // Automatically detect input data type
    std::shared_ptr<InMemoryConfiguration> config;
    config = std::make_shared<InMemoryConfiguration>();
    std::string default_item_type = "gr_complex";
    std::string acq_item_type = configuration->property("Acquisition_5X" + appendix1 + ".item_type", default_item_type);
    std::string trk_item_type = configuration->property("Tracking_5X" + appendix2 + ".item_type", default_item_type);
    if(acq_item_type.compare(trk_item_type))
        {
            LOG(ERROR) << "Acquisition and Tracking blocks must have the same input data type!";
        }
    config->set_property("Channel.item_type", acq_item_type);

    std::unique_ptr<GNSSBlockInterface> pass_through_ = GetBlock(configuration, "Channel", "Pass_Through", 1, 1, queue);
    std::unique_ptr<AcquisitionInterface> acq_ = GetAcqBlock(configuration, "Acquisition_5X" + appendix1, acq, 1, 0);
    std::unique_ptr<TrackingInterface> trk_ = GetTrkBlock(configuration, "Tracking_5X" + appendix2, trk, 1, 1);
    std::unique_ptr<TelemetryDecoderInterface> tlm_ = GetTlmBlock(configuration, "TelemetryDecoder_5X" + appendix3, tlm, 1, 1);

    std::unique_ptr<GNSSBlockInterface> channel_(new Channel(configuration.get(), channel, std::move(pass_through_),
            std::move(acq_),
            std::move(trk_),
            std::move(tlm_),
            "Channel", "5X", queue));

    return channel_;
}

<<<<<<< HEAD
//********* GLONASS L1 C/A CHANNEL *****************
std::unique_ptr<GNSSBlockInterface> GNSSBlockFactory::GetChannel_1G(
        std::shared_ptr<ConfigurationInterface> configuration,
        std::string acq, std::string trk, std::string tlm, int channel,
        boost::shared_ptr<gr::msg_queue> queue)
=======
//********* GPS L5  CHANNEL *****************
std::unique_ptr<GNSSBlockInterface> GNSSBlockFactory::GetChannel_L5(
        std::shared_ptr<ConfigurationInterface> configuration,
        std::string acq, std::string trk, std::string tlm, int channel,
        gr::msg_queue::sptr queue)
>>>>>>> 114121ef
{
    std::stringstream stream;
    stream << channel;
    std::string id = stream.str();
<<<<<<< HEAD
    LOG(INFO) << "Instantiating Channel " << channel << " with Acquisition Implementation: "
              << acq << ", Tracking Implementation: " << trk  << ", Telemetry Decoder Implementation: " << tlm;

    std::string aux = configuration->property("Acquisition_1G" + boost::lexical_cast<std::string>(channel) + ".implementation", std::string("W"));
=======
    LOG(INFO) << "Instantiating Channel " << id << " with Acquisition Implementation: "
              << acq << ", Tracking Implementation: " << trk  << ", Telemetry Decoder implementation: " << tlm;
    std::string aux = configuration->property("Acquisition_L5" + boost::lexical_cast<std::string>(channel) + ".implementation", std::string("W"));
>>>>>>> 114121ef
    std::string appendix1;
    if(aux.compare("W") != 0)
        {
            appendix1 = boost::lexical_cast<std::string>(channel);
        }
    else
        {
            appendix1 = "";
        }
<<<<<<< HEAD
    aux = configuration->property("Tracking_1G" + boost::lexical_cast<std::string>(channel) + ".implementation", std::string("W"));
=======
    aux = configuration->property("Tracking_L5" + boost::lexical_cast<std::string>(channel) + ".implementation", std::string("W"));
>>>>>>> 114121ef
    std::string appendix2;
    if(aux.compare("W") != 0)
        {
            appendix2 = boost::lexical_cast<std::string>(channel);
        }
    else
        {
            appendix2 = "";
        }
<<<<<<< HEAD
    aux = configuration->property("TelemetryDecoder_1G" + boost::lexical_cast<std::string>(channel) + ".implementation", std::string("W"));
=======
    aux = configuration->property("TelemetryDecoder_L5" + boost::lexical_cast<std::string>(channel) + ".implementation", std::string("W"));
>>>>>>> 114121ef
    std::string appendix3;
    if(aux.compare("W") != 0)
        {
            appendix3 = boost::lexical_cast<std::string>(channel);
        }
    else
        {
            appendix3 = "";
        }
    // Automatically detect input data type
    std::shared_ptr<InMemoryConfiguration> config;
    config = std::make_shared<InMemoryConfiguration>();
    std::string default_item_type = "gr_complex";
<<<<<<< HEAD
    std::string acq_item_type = configuration->property("Acquisition_1G" + appendix1 + ".item_type", default_item_type);
    std::string trk_item_type = configuration->property("Tracking_1G" + appendix2 + ".item_type", default_item_type);
=======
    std::string acq_item_type = configuration->property("Acquisition_L5" + appendix1 + ".item_type", default_item_type);
    std::string trk_item_type = configuration->property("Tracking_L5" + appendix2 + ".item_type", default_item_type);
>>>>>>> 114121ef
    if(acq_item_type.compare(trk_item_type))
        {
            LOG(ERROR) << "Acquisition and Tracking blocks must have the same input data type!";
        }
    config->set_property("Channel.item_type", acq_item_type);

<<<<<<< HEAD
    std::unique_ptr<GNSSBlockInterface> pass_through_ = GetBlock(config, "Channel", "Pass_Through", 1, 1, queue);
    std::unique_ptr<AcquisitionInterface> acq_ = GetAcqBlock(configuration, "Acquisition_1G" + appendix1, acq, 1, 0);
    std::unique_ptr<TrackingInterface> trk_ = GetTrkBlock(configuration, "Tracking_1G"+ appendix2, trk, 1, 1);
    std::unique_ptr<TelemetryDecoderInterface> tlm_ = GetTlmBlock(configuration, "TelemetryDecoder_1G" + appendix3, tlm, 1, 1);
=======
    std::unique_ptr<GNSSBlockInterface> pass_through_ = GetBlock(configuration, "Channel", "Pass_Through", 1, 1, queue);
    std::unique_ptr<AcquisitionInterface> acq_ = GetAcqBlock(configuration, "Acquisition_L5" + appendix1, acq, 1, 0);
    std::unique_ptr<TrackingInterface> trk_ = GetTrkBlock(configuration, "Tracking_L5" + appendix2, trk, 1, 1);
    std::unique_ptr<TelemetryDecoderInterface> tlm_ = GetTlmBlock(configuration, "TelemetryDecoder_L5" + appendix3, tlm, 1, 1);
>>>>>>> 114121ef

    std::unique_ptr<GNSSBlockInterface> channel_(new Channel(configuration.get(), channel, std::move(pass_through_),
            std::move(acq_),
            std::move(trk_),
            std::move(tlm_),
<<<<<<< HEAD
            "Channel", "1G", queue));
=======
            "Channel", "L5", queue));
>>>>>>> 114121ef

    return channel_;
}

<<<<<<< HEAD
=======

>>>>>>> 114121ef

std::unique_ptr<std::vector<std::unique_ptr<GNSSBlockInterface>>> GNSSBlockFactory::GetChannels(
        std::shared_ptr<ConfigurationInterface> configuration, gr::msg_queue::sptr queue)
{
    std::string default_implementation = "Pass_Through";
    std::string tracking_implementation;
    std::string telemetry_decoder_implementation;
    std::string acquisition_implementation;

    unsigned int channel_absolute_id = 0;

    unsigned int Channels_1C_count = configuration->property("Channels_1C.count", 0);
    unsigned int Channels_2S_count = configuration->property("Channels_2S.count", 0);
    unsigned int Channels_1B_count = configuration->property("Channels_1B.count", 0);
    unsigned int Channels_5X_count = configuration->property("Channels_5X.count", 0);
<<<<<<< HEAD
    unsigned int Channels_1G_count = configuration->property("Channels_1G.count", 0);
=======
    unsigned int Channels_L5_count = configuration->property("Channels_L5.count", 0);
>>>>>>> 114121ef

    unsigned int total_channels = Channels_1C_count +
            Channels_2S_count +
            Channels_1B_count +
            Channels_5X_count +
<<<<<<< HEAD
            Channels_1G_count;
=======
            Channels_L5_count;
>>>>>>> 114121ef
    std::unique_ptr<std::vector<std::unique_ptr<GNSSBlockInterface>>> channels(new std::vector<std::unique_ptr<GNSSBlockInterface>>(total_channels));

    //**************** GPS L1 C/A  CHANNELS **********************

    LOG(INFO) << "Getting " << Channels_1C_count << " GPS L1 C/A channels";
    acquisition_implementation = configuration->property("Acquisition_1C.implementation", default_implementation);
    tracking_implementation  = configuration->property("Tracking_1C.implementation", default_implementation);
    telemetry_decoder_implementation = configuration->property("TelemetryDecoder_1C.implementation", default_implementation);


    for (unsigned int i = 0; i < Channels_1C_count; i++)
        {
            //(i.e. Acquisition_1C0.implementation=xxxx)
            std::string acquisition_implementation_specific = configuration->property(
                            "Acquisition_1C" + boost::lexical_cast<std::string>(channel_absolute_id) + ".implementation",
                            acquisition_implementation);
            //(i.e. Tracking_1C0.implementation=xxxx)
            std::string tracking_implementation_specific  = configuration->property(
                            "Tracking_1C" + boost::lexical_cast<std::string>(channel_absolute_id) + ".implementation",
                            tracking_implementation);
            std::string  telemetry_decoder_implementation_specific = configuration->property(
                            "TelemetryDecoder_1C" + boost::lexical_cast<std::string>(channel_absolute_id) + ".implementation",
                            telemetry_decoder_implementation);

            // Push back the channel to the vector of channels
             channels->at(channel_absolute_id) = std::move(GetChannel_1C(configuration,
                     acquisition_implementation_specific,
                     tracking_implementation_specific,
                     telemetry_decoder_implementation_specific,
                     channel_absolute_id,
                     queue));
             channel_absolute_id++;
        }

    //**************** GPS L2C (M)  CHANNELS **********************
    LOG(INFO)<< "Getting " << Channels_2S_count << " GPS L2C (M) channels";
    tracking_implementation  = configuration->property("Tracking_2S.implementation", default_implementation);
    telemetry_decoder_implementation = configuration->property("TelemetryDecoder_2S.implementation", default_implementation);
    acquisition_implementation = configuration->property("Acquisition_2S.implementation", default_implementation);
    for (unsigned int i = 0; i < Channels_2S_count; i++)
        {
            //(i.e. Acquisition_1C0.implementation=xxxx)
            std::string acquisition_implementation_specific = configuration->property(
                            "Acquisition_2S" + boost::lexical_cast<std::string>(channel_absolute_id) + ".implementation",
                            acquisition_implementation);
            //(i.e. Tracking_1C0.implementation=xxxx)
            std::string tracking_implementation_specific  = configuration->property(
                            "Tracking_2S" + boost::lexical_cast<std::string>(channel_absolute_id) + ".implementation",
                            tracking_implementation);
            std::string  telemetry_decoder_implementation_specific = configuration->property(
                            "TelemetryDecoder_2S" + boost::lexical_cast<std::string>(channel_absolute_id) + ".implementation",
                            telemetry_decoder_implementation);

            // Push back the channel to the vector of channels
             channels->at(channel_absolute_id) = std::move(GetChannel_2S(configuration,
                     acquisition_implementation_specific,
                     tracking_implementation_specific,
                     telemetry_decoder_implementation_specific,
                     channel_absolute_id,
                     queue));
             channel_absolute_id++;
        }
    //**************** GPS L5  CHANNELS **********************
    LOG(INFO)<< "Getting " << Channels_L5_count << " GPS L5 channels";
    tracking_implementation  = configuration->property("Tracking_L5.implementation", default_implementation);
    telemetry_decoder_implementation = configuration->property("TelemetryDecoder_L5.implementation", default_implementation);
    acquisition_implementation = configuration->property("Acquisition_L5.implementation", default_implementation);
    for (unsigned int i = 0; i < Channels_L5_count; i++)
        {
            //(i.e. Acquisition_1C0.implementation=xxxx)
            std::string acquisition_implementation_specific = configuration->property(
                            "Acquisition_L5" + boost::lexical_cast<std::string>(channel_absolute_id) + ".implementation",
                            acquisition_implementation);
            //(i.e. Tracking_1C0.implementation=xxxx)
            std::string tracking_implementation_specific  = configuration->property(
                            "Tracking_L5" + boost::lexical_cast<std::string>(channel_absolute_id) + ".implementation",
                            tracking_implementation);
            std::string  telemetry_decoder_implementation_specific = configuration->property(
                            "TelemetryDecoder_L5" + boost::lexical_cast<std::string>(channel_absolute_id) + ".implementation",
                            telemetry_decoder_implementation);

            // Push back the channel to the vector of channels
             channels->at(channel_absolute_id) = std::move(GetChannel_L5(configuration,
                     acquisition_implementation_specific,
                     tracking_implementation_specific,
                     telemetry_decoder_implementation_specific,
                     channel_absolute_id,
                     queue));
             channel_absolute_id++;
        }
    //**************** GALILEO E1 B (I/NAV OS) CHANNELS **********************

    LOG(INFO) << "Getting " << Channels_1B_count << " GALILEO E1 B (I/NAV OS) channels";
       tracking_implementation  = configuration->property("Tracking_1B.implementation", default_implementation);
       telemetry_decoder_implementation = configuration->property("TelemetryDecoder_1B.implementation", default_implementation);
       acquisition_implementation = configuration->property("Acquisition_1B.implementation", default_implementation);
       for (unsigned int i = 0; i < Channels_1B_count; i++)
           {
               //(i.e. Acquisition_1C0.implementation=xxxx)
               std::string acquisition_implementation_specific = configuration->property(
                               "Acquisition_1B" + boost::lexical_cast<std::string>(channel_absolute_id) + ".implementation",
                               acquisition_implementation);
               //(i.e. Tracking_1C0.implementation=xxxx)
               std::string tracking_implementation_specific  = configuration->property(
                               "Tracking_1B" + boost::lexical_cast<std::string>(channel_absolute_id) + ".implementation",
                               tracking_implementation);
               std::string  telemetry_decoder_implementation_specific = configuration->property(
                               "TelemetryDecoder_1B" + boost::lexical_cast<std::string>(channel_absolute_id) + ".implementation",
                               telemetry_decoder_implementation);

               // Push back the channel to the vector of channels
                channels->at(channel_absolute_id) = std::move(GetChannel_1B(configuration,
                        acquisition_implementation_specific,
                        tracking_implementation_specific,
                        telemetry_decoder_implementation_specific,
                        channel_absolute_id,
                        queue));
                channel_absolute_id++;
           }


    //**************** GALILEO E5a I (F/NAV OS)  CHANNELS **********************
    LOG(INFO) << "Getting " << Channels_5X_count << " GALILEO E5a I (F/NAV OS) channels";
       tracking_implementation  = configuration->property("Tracking_5X.implementation", default_implementation);
       telemetry_decoder_implementation = configuration->property("TelemetryDecoder_5X.implementation", default_implementation);
       acquisition_implementation = configuration->property("Acquisition_5X.implementation", default_implementation);
       for (unsigned int i = 0; i < Channels_5X_count; i++)
           {
               //(i.e. Acquisition_1C0.implementation=xxxx)
               std::string acquisition_implementation_specific = configuration->property(
                               "Acquisition_5X" + boost::lexical_cast<std::string>(channel_absolute_id) + ".implementation",
                               acquisition_implementation);
               //(i.e. Tracking_1C0.implementation=xxxx)
               std::string tracking_implementation_specific  = configuration->property(
                               "Tracking_5X" + boost::lexical_cast<std::string>(channel_absolute_id) + ".implementation",
                               tracking_implementation);
               std::string  telemetry_decoder_implementation_specific = configuration->property(
                               "TelemetryDecoder_5X" + boost::lexical_cast<std::string>(channel_absolute_id) + ".implementation",
                               telemetry_decoder_implementation);

               // Push back the channel to the vector of channels
                channels->at(channel_absolute_id) = std::move(GetChannel_5X(configuration,
                        acquisition_implementation_specific,
                        tracking_implementation_specific,
                        telemetry_decoder_implementation_specific,
                        channel_absolute_id,
                        queue));
                channel_absolute_id++;
           }


    //**************** GLONASS L1 C/A  CHANNELS **********************
    LOG(INFO) << "Getting " << Channels_1G_count << " GLONASS L1 C/A channels";
    acquisition_implementation = configuration->property("Acquisition_1G.implementation", default_implementation);
    tracking_implementation  = configuration->property("Tracking_1G.implementation", default_implementation);
    telemetry_decoder_implementation = configuration->property("TelemetryDecoder_1G.implementation", default_implementation);

    for (unsigned int i = 0; i < Channels_1G_count; i++)
        {
            //(i.e. Acquisition_1G0.implementation=xxxx)
            std::string acquisition_implementation_specific = configuration->property(
                            "Acquisition_1G" + boost::lexical_cast<std::string>(channel_absolute_id) + ".implementation",
                            acquisition_implementation);
            //(i.e. Tracking_1G0.implementation=xxxx)
            std::string tracking_implementation_specific  = configuration->property(
                            "Tracking_1G" + boost::lexical_cast<std::string>(channel_absolute_id) + ".implementation",
                            tracking_implementation);
            std::string  telemetry_decoder_implementation_specific = configuration->property(
                            "TelemetryDecoder_1G" + boost::lexical_cast<std::string>(channel_absolute_id) + ".implementation",
                            telemetry_decoder_implementation);

            // Push back the channel to the vector of channels
             channels->at(channel_absolute_id) = std::move(GetChannel_1G(configuration,
                     acquisition_implementation_specific,
                     tracking_implementation_specific,
                     telemetry_decoder_implementation_specific,
                     channel_absolute_id,
                     queue));
             channel_absolute_id++;
        }

    return channels;
}

/*
 * Returns the block with the required configuration and implementation
 *
 * PLEASE ADD YOUR NEW BLOCK HERE!!
 *
 * IMPORTANT NOTE: Acquisition, Tracking and telemetry blocks are only included here for testing purposes.
 * To be included in a channel they must be also be included in GetAcqBlock(), GetTrkBlock() and GetTlmBlock()
 * (see below)
 */
std::unique_ptr<GNSSBlockInterface> GNSSBlockFactory::GetBlock(
        std::shared_ptr<ConfigurationInterface> configuration,
        std::string role,
        std::string implementation, unsigned int in_streams,
        unsigned int out_streams, gr::msg_queue::sptr queue)
{
    std::unique_ptr<GNSSBlockInterface> block;

    //PASS THROUGH ----------------------------------------------------------------
    if (implementation.compare("Pass_Through") == 0)
        {
            std::unique_ptr<GNSSBlockInterface> block_(new Pass_Through(configuration.get(), role, in_streams, out_streams));
            block = std::move(block_);
        }

    // SIGNAL SOURCES -------------------------------------------------------------
    else if (implementation.compare("File_Signal_Source") == 0)
        {
            try
            {
                    std::unique_ptr<GNSSBlockInterface> block_(new FileSignalSource(configuration.get(), role, in_streams,
                            out_streams, queue));
                    block = std::move(block_);
            }

            catch (const std::exception &e)
            {
                    std::cout << "GNSS-SDR program ended." << std::endl;
                    exit(1);
            }
        }
    else if (implementation.compare("Nsr_File_Signal_Source") == 0)
        {
            try
            {
                    std::unique_ptr<GNSSBlockInterface> block_(new NsrFileSignalSource(configuration.get(), role, in_streams,
                            out_streams, queue));
                    block = std::move(block_);

            }
            catch (const std::exception &e)
            {
                    std::cout << "GNSS-SDR program ended." << std::endl;
                    exit(1);
            }
        }
#if MODERN_GNURADIO
    else if (implementation.compare("Two_Bit_Cpx_File_Signal_Source") == 0)
        {
            try
            {
                    std::unique_ptr<GNSSBlockInterface> block_(new TwoBitCpxFileSignalSource(configuration.get(), role, in_streams,
                            out_streams, queue));
                    block = std::move(block_);

            }
            catch (const std::exception &e)
            {
                    std::cout << "GNSS-SDR program ended." << std::endl;
                    exit(1);
            }
        }
    else if(implementation.compare("Two_Bit_Packed_File_Signal_Source") == 0 )
        {
            try
            {
                std::unique_ptr<GNSSBlockInterface> block_(new TwoBitPackedFileSignalSource(configuration.get(), role, in_streams,
                            out_streams, queue));
                block = std::move(block_);
            }
            catch(const std::exception &e)
            {
                std::cout << "GNSS-SDR program ended." << std::endl;
                exit(1);
            }
        }
#endif
    else if (implementation.compare("Spir_File_Signal_Source") == 0)
        {
            try
            {
                    std::unique_ptr<GNSSBlockInterface> block_(new SpirFileSignalSource(configuration.get(), role, in_streams,
                            out_streams, queue));
                    block = std::move(block_);

            }
            catch (const std::exception &e)
            {
                    std::cout << "GNSS-SDR program ended." << std::endl;
                    exit(1);
            }
        }
    else if (implementation.compare("Spir_GSS6450_File_Signal_Source") == 0)
        {
            try
            {
                    std::unique_ptr<GNSSBlockInterface> block_(new SpirGSS6450FileSignalSource(configuration.get(), role, in_streams,
                            out_streams, queue));
                    block = std::move(block_);

            }
            catch (const std::exception &e)
            {
                    std::cout << "GNSS-SDR program ended." << std::endl;
                    exit(1);
            }
        }
    else if (implementation.compare("RtlTcp_Signal_Source") == 0)
        {
            try
            {
                    std::unique_ptr<GNSSBlockInterface> block_(new RtlTcpSignalSource(configuration.get(), role, in_streams,
                            out_streams, queue));
                    block = std::move(block_);

            }
            catch (const std::exception &e)
            {
                    std::cout << "GNSS-SDR program ended." << std::endl;
                    exit(1);
            }
        }
    else if (implementation.compare("Labsat_Signal_Source") == 0)
        {
            try
            {
                    std::unique_ptr<GNSSBlockInterface> block_(new LabsatSignalSource(configuration.get(), role, in_streams,
                            out_streams, queue));
                    block = std::move(block_);
            }

            catch (const std::exception &e)
            {
                    std::cout << "GNSS-SDR program ended." << std::endl;
                    exit(1);
            }
        }
#if UHD_DRIVER
    else if (implementation.compare("UHD_Signal_Source") == 0)
        {
            std::unique_ptr<GNSSBlockInterface> block_(new UhdSignalSource(configuration.get(), role, in_streams,
                    out_streams, queue));
            block = std::move(block_);
        }
#endif
#if GN3S_DRIVER
    else if (implementation.compare("GN3S_Signal_Source") == 0)
        {
            std::unique_ptr<GNSSBlockInterface> block_(new Gn3sSignalSource(configuration.get(), role, in_streams,
                    out_streams, queue));
            block = std::move(block_);
        }
#endif

#if RAW_ARRAY_DRIVER
    else if (implementation.compare("Raw_Array_Signal_Source") == 0)
        {
            std::unique_ptr<GNSSBlockInterface> block_(new RawArraySignalSource(configuration.get(), role, in_streams,
                    out_streams, queue));
            block = std::move(block_);
        }
#endif

#if OSMOSDR_DRIVER
    else if (implementation.compare("Osmosdr_Signal_Source") == 0)
        {
            std::unique_ptr<GNSSBlockInterface> block_(new OsmosdrSignalSource(configuration.get(), role, in_streams,
                    out_streams, queue));
            block = std::move(block_);
        }
#endif

#if PLUTOSDR_DRIVER
    else if (implementation.compare("Plutosdr_Signal_Source") == 0)
        {
            std::unique_ptr<GNSSBlockInterface> block_(new PlutosdrSignalSource(configuration.get(), role, in_streams,
                    out_streams, queue));
            block = std::move(block_);
        }
#endif

#if FMCOMMS2_DRIVER
    else if (implementation.compare("Fmcomms2_Signal_Source") == 0)
        {
            std::unique_ptr<GNSSBlockInterface> block_(new Fmcomms2SignalSource(configuration.get(), role, in_streams,
                    out_streams, queue));
            block = std::move(block_);
        }
#endif

#if FLEXIBAND_DRIVER
    else if (implementation.compare("Flexiband_Signal_Source") == 0)
        {
            std::unique_ptr<GNSSBlockInterface> block_(new FlexibandSignalSource(configuration.get(), role, in_streams,
                    out_streams, queue));
            block = std::move(block_);
        }
#endif

    // DATA TYPE ADAPTER -----------------------------------------------------------
    else if (implementation.compare("Byte_To_Short") == 0)
        {
            std::unique_ptr<GNSSBlockInterface>block_(new ByteToShort(configuration.get(), role, in_streams,
                    out_streams));
            block = std::move(block_);
        }
    else if (implementation.compare("Ibyte_To_Cbyte") == 0)
        {
            std::unique_ptr<GNSSBlockInterface>block_(new IbyteToCbyte(configuration.get(), role, in_streams,
                    out_streams));
            block = std::move(block_);
        }
    else if (implementation.compare("Ibyte_To_Cshort") == 0)
        {
            std::unique_ptr<GNSSBlockInterface>block_(new IbyteToCshort(configuration.get(), role, in_streams,
                    out_streams));
            block = std::move(block_);
        }
    else if (implementation.compare("Ibyte_To_Complex") == 0)
        {
            std::unique_ptr<GNSSBlockInterface>block_(new IbyteToComplex(configuration.get(), role, in_streams,
                    out_streams));
            block = std::move(block_);
        }
    else if (implementation.compare("Ishort_To_Cshort") == 0)
        {
            std::unique_ptr<GNSSBlockInterface>block_(new IshortToCshort(configuration.get(), role, in_streams,
                    out_streams));
            block = std::move(block_);
        }
    else if (implementation.compare("Ishort_To_Complex") == 0)
        {
            std::unique_ptr<GNSSBlockInterface>block_(new IshortToComplex(configuration.get(), role, in_streams,
                    out_streams));
            block = std::move(block_);
        }

    // INPUT FILTER ----------------------------------------------------------------
    else if (implementation.compare("Fir_Filter") == 0)
        {
            std::unique_ptr<GNSSBlockInterface> block_(new FirFilter(configuration.get(), role, in_streams,
                    out_streams));
            block = std::move(block_);
        }
    else if (implementation.compare("Freq_Xlating_Fir_Filter") == 0)
        {
            std::unique_ptr<GNSSBlockInterface> block_(new FreqXlatingFirFilter(configuration.get(), role, in_streams,
                    out_streams));
            block = std::move(block_);
        }
    else if (implementation.compare("Beamformer_Filter") == 0)
        {
            std::unique_ptr<GNSSBlockInterface> block_(new BeamformerFilter(configuration.get(), role, in_streams,
                    out_streams));
            block = std::move(block_);
        }
    else if (implementation.compare("Pulse_Blanking_Filter") == 0)
        {
            std::unique_ptr<GNSSBlockInterface> block_(new PulseBlankingFilter(configuration.get(), role, in_streams,
                    out_streams));
            block = std::move(block_);
        }
    else if (implementation.compare("Notch_Filter") == 0)
        {
            std::unique_ptr<GNSSBlockInterface> block_(new NotchFilter(configuration.get(), role, in_streams,
                    out_streams));
            block = std::move(block_);
        }
    else if (implementation.compare("Notch_Filter_Lite") == 0)
        {
            std::unique_ptr<GNSSBlockInterface> block_(new NotchFilterLite(configuration.get(), role, in_streams,
                    out_streams));
            block = std::move(block_);
        }


    // RESAMPLER -------------------------------------------------------------------
    else if (implementation.compare("Direct_Resampler") == 0)
        {
            std::unique_ptr<GNSSBlockInterface> block_(new DirectResamplerConditioner(configuration.get(), role,
                    in_streams, out_streams));
            block = std::move(block_);
        }

    // ACQUISITION BLOCKS ---------------------------------------------------------
    else if (implementation.compare("GPS_L1_CA_PCPS_Acquisition") == 0)
        {
            std::unique_ptr<GNSSBlockInterface> block_(new GpsL1CaPcpsAcquisition(configuration.get(), role, in_streams,
                    out_streams));
            block = std::move(block_);
        }

#if ENABLE_FPGA
    else if (implementation.compare("GPS_L1_CA_PCPS_Acquisition_Fpga") == 0)
        {
            std::unique_ptr<GNSSBlockInterface> block_(new GpsL1CaPcpsAcquisitionFpga(configuration.get(), role, in_streams,
                    out_streams));
            block = std::move(block_);
        }
#endif
    else if (implementation.compare("GPS_L1_CA_PCPS_Assisted_Acquisition") == 0)
        {
            std::unique_ptr<GNSSBlockInterface> block_(new GpsL1CaPcpsAssistedAcquisition(configuration.get(), role, in_streams,
                    out_streams));
            block = std::move(block_);
        }
    else if (implementation.compare("GPS_L1_CA_PCPS_Tong_Acquisition") == 0)
        {
            std::unique_ptr<GNSSBlockInterface> block_(new GpsL1CaPcpsTongAcquisition(configuration.get(), role, in_streams,
                    out_streams));
            block = std::move(block_);
        }

#if OPENCL_BLOCKS
    else if (implementation.compare("GPS_L1_CA_PCPS_OpenCl_Acquisition") == 0)
        {
            std::unique_ptr<GNSSBlockInterface> block_(new GpsL1CaPcpsOpenClAcquisition(configuration.get(), role, in_streams,
                    out_streams));
            block = std::move(block_);
        }
#endif

    else if (implementation.compare("GPS_L1_CA_PCPS_Acquisition_Fine_Doppler") == 0)
        {
            std::unique_ptr<GNSSBlockInterface> block_(new GpsL1CaPcpsAcquisitionFineDoppler(configuration.get(), role, in_streams,
                    out_streams));
            block = std::move(block_);
        }
    else if (implementation.compare("GPS_L1_CA_PCPS_QuickSync_Acquisition") == 0)
        {
            std::unique_ptr<GNSSBlockInterface> block_( new GpsL1CaPcpsQuickSyncAcquisition(configuration.get(), role, in_streams,
                    out_streams));
            block = std::move(block_);
        }
    else if (implementation.compare("GPS_L2_M_PCPS_Acquisition") == 0)
        {
            std::unique_ptr<AcquisitionInterface> block_(new GpsL2MPcpsAcquisition(configuration.get(), role, in_streams,
                    out_streams));
            block = std::move(block_);
        }
    else if (implementation.compare("GPS_L5i_PCPS_Acquisition") == 0)
        {
            std::unique_ptr<AcquisitionInterface> block_(new GpsL5iPcpsAcquisition(configuration.get(), role, in_streams,
                    out_streams));
            block = std::move(block_);
        }
    else if (implementation.compare("Galileo_E1_PCPS_Ambiguous_Acquisition") == 0)
        {
            std::unique_ptr<GNSSBlockInterface> block_(new GalileoE1PcpsAmbiguousAcquisition(configuration.get(), role, in_streams,
                    out_streams));
            block = std::move(block_);
        }
    else if (implementation.compare("Galileo_E1_PCPS_8ms_Ambiguous_Acquisition") == 0)
        {
            std::unique_ptr<GNSSBlockInterface> block_(new GalileoE1Pcps8msAmbiguousAcquisition(configuration.get(), role, in_streams,
                    out_streams));
            block = std::move(block_);
        }
    else if (implementation.compare("Galileo_E1_PCPS_Tong_Ambiguous_Acquisition") == 0)
        {
            std::unique_ptr<GNSSBlockInterface> block_(new GalileoE1PcpsTongAmbiguousAcquisition(configuration.get(), role, in_streams,
                    out_streams));
            block = std::move(block_);
        }
    else if (implementation.compare("Galileo_E1_PCPS_CCCWSR_Ambiguous_Acquisition") == 0)
        {
            std::unique_ptr<GNSSBlockInterface> block_(new GalileoE1PcpsCccwsrAmbiguousAcquisition(configuration.get(), role, in_streams,
                    out_streams));
            block = std::move(block_);
        }
    else if (implementation.compare("Galileo_E5a_Noncoherent_IQ_Acquisition_CAF") == 0)
        {
            std::unique_ptr<GNSSBlockInterface> block_(new GalileoE5aNoncoherentIQAcquisitionCaf(configuration.get(), role, in_streams,
                    out_streams));
            block = std::move(block_);
        }
    else if (implementation.compare("Galileo_E1_PCPS_QuickSync_Ambiguous_Acquisition") == 0)
        {
            std::unique_ptr<GNSSBlockInterface> block_( new GalileoE1PcpsQuickSyncAmbiguousAcquisition(configuration.get(), role, in_streams,
                    out_streams));
            block = std::move(block_);
        }
    else if (implementation.compare("GLONASS_L1_CA_PCPS_Acquisition") == 0)
        {
            std::unique_ptr<AcquisitionInterface> block_(new GlonassL1CaPcpsAcquisition(configuration.get(), role, in_streams,
                    out_streams));
            block = std::move(block_);
        }




    // TRACKING BLOCKS -------------------------------------------------------------
    else if (implementation.compare("GPS_L1_CA_DLL_PLL_Tracking") == 0)
        {
            std::unique_ptr<GNSSBlockInterface> block_(new GpsL1CaDllPllTracking(configuration.get(), role, in_streams,
                    out_streams));
            block = std::move(block_);
        }
    else if (implementation.compare("GPS_L1_CA_DLL_PLL_C_Aid_Tracking") == 0)
        {
            std::unique_ptr<TrackingInterface> block_(new GpsL1CaDllPllCAidTracking(configuration.get(), role, in_streams,
                    out_streams));
            block = std::move(block_);
        }
#if ENABLE_FPGA
    else if (implementation.compare("GPS_L1_CA_DLL_PLL_C_Aid_Tracking_Fpga") == 0)
        {
            std::unique_ptr<TrackingInterface> block_(new GpsL1CaDllPllCAidTrackingFpga(configuration.get(), role, in_streams,
                    out_streams));
            block = std::move(block_);
        }
#endif
    else if (implementation.compare("GPS_L1_CA_TCP_CONNECTOR_Tracking") == 0)
        {
            std::unique_ptr<GNSSBlockInterface> block_(new GpsL1CaTcpConnectorTracking(configuration.get(), role, in_streams,
                    out_streams));
            block = std::move(block_);
        }
    else if (implementation.compare("GPS_L2_M_DLL_PLL_Tracking") == 0)
        {
            std::unique_ptr<GNSSBlockInterface> block_(new GpsL2MDllPllTracking(configuration.get(), role, in_streams,
                    out_streams));
            block = std::move(block_);
        }
    else if (implementation.compare("GPS_L5i_DLL_PLL_Tracking") == 0)
        {
            std::unique_ptr<GNSSBlockInterface> block_(new GpsL5iDllPllTracking(configuration.get(), role, in_streams,
                    out_streams));
            block = std::move(block_);
        }
#if CUDA_GPU_ACCEL
    else if (implementation.compare("GPS_L1_CA_DLL_PLL_Tracking_GPU") == 0)
        {
            std::unique_ptr<GNSSBlockInterface> block_(new GpsL1CaDllPllTrackingGPU(configuration.get(), role, in_streams,
                    out_streams));
            block = std::move(block_);
        }
#endif
    else if (implementation.compare("Galileo_E1_DLL_PLL_VEML_Tracking") == 0)
        {
            std::unique_ptr<GNSSBlockInterface> block_(new GalileoE1DllPllVemlTracking(configuration.get(), role, in_streams,
                    out_streams));
            block = std::move(block_);
        }
    else if (implementation.compare("Galileo_E1_TCP_CONNECTOR_Tracking") == 0)
        {
            std::unique_ptr<GNSSBlockInterface> block_(new GalileoE1TcpConnectorTracking(configuration.get(), role, in_streams,
                    out_streams));
            block = std::move(block_);
        }
    else if (implementation.compare("Galileo_E5a_DLL_PLL_Tracking") == 0)
        {
            std::unique_ptr<GNSSBlockInterface> block_(new GalileoE5aDllPllTracking(configuration.get(), role, in_streams,
                    out_streams));
            block = std::move(block_);
        }
    else if (implementation.compare("GLONASS_L1_CA_DLL_PLL_Tracking") == 0)
        {
            std::unique_ptr<GNSSBlockInterface> block_(new GlonassL1CaDllPllTracking(configuration.get(), role, in_streams,
                    out_streams));
            block = std::move(block_);
        }
    else if (implementation.compare("GLONASS_L1_CA_DLL_PLL_C_Aid_Tracking") == 0)
        {
            std::unique_ptr<GNSSBlockInterface> block_(new GlonassL1CaDllPllCAidTracking(configuration.get(), role, in_streams,
                    out_streams));
            block = std::move(block_);
        }

    // TELEMETRY DECODERS ----------------------------------------------------------
    else if (implementation.compare("GPS_L1_CA_Telemetry_Decoder") == 0)
        {
            std::unique_ptr<GNSSBlockInterface> block_(new GpsL1CaTelemetryDecoder(configuration.get(), role, in_streams,
                    out_streams));
            block = std::move(block_);
        }
    else if (implementation.compare("GPS_L2C_Telemetry_Decoder") == 0)
        {
            std::unique_ptr<GNSSBlockInterface> block_(new GpsL2CTelemetryDecoder(configuration.get(), role, in_streams,
                    out_streams));
            block = std::move(block_);
        }
    else if (implementation.compare("GPS_L5_Telemetry_Decoder") == 0)
        {
            std::unique_ptr<GNSSBlockInterface> block_(new GpsL5TelemetryDecoder(configuration.get(), role, in_streams,
                    out_streams));
            block = std::move(block_);
        }
    else if (implementation.compare("Galileo_E1B_Telemetry_Decoder") == 0)
        {
            std::unique_ptr<GNSSBlockInterface> block_(new GalileoE1BTelemetryDecoder(configuration.get(), role, in_streams,
                    out_streams));
            block = std::move(block_);
        }
    else if (implementation.compare("SBAS_L1_Telemetry_Decoder") == 0)
        {
            std::unique_ptr<GNSSBlockInterface> block_(new SbasL1TelemetryDecoder(configuration.get(), role, in_streams,
                    out_streams));
            block = std::move(block_);
        }
    else if (implementation.compare("Galileo_E5a_Telemetry_Decoder") == 0)
        {
            std::unique_ptr<GNSSBlockInterface> block_(new GalileoE5aTelemetryDecoder(configuration.get(), role, in_streams,
                    out_streams));
            block = std::move(block_);
        }
    else if (implementation.compare("GLONASS_L1_CA_Telemetry_Decoder") == 0)
        {
            std::unique_ptr<GNSSBlockInterface> block_(new GlonassL1CaTelemetryDecoder(configuration.get(), role, in_streams,
                    out_streams));
            block = std::move(block_);
        }

    // OBSERVABLES -----------------------------------------------------------------
    else if ((implementation.compare("Hybrid_Observables") == 0) || (implementation.compare("GPS_L1_CA_Observables") == 0) || (implementation.compare("GPS_L2C_Observables") == 0) ||
    (implementation.compare("Galileo_E5A_Observables") == 0))
        {
            std::unique_ptr<GNSSBlockInterface> block_(new HybridObservables(configuration.get(), role, in_streams,
                    out_streams));
            block = std::move(block_);
        }
    // PVT -------------------------------------------------------------------------
    else if ((implementation.compare("RTKLIB_PVT") == 0) || (implementation.compare("GPS_L1_CA_PVT") == 0) || (implementation.compare("Galileo_E1_PVT") == 0) || (implementation.compare("Hybrid_PVT") == 0))
        {
            std::unique_ptr<GNSSBlockInterface> block_(new RtklibPvt(configuration.get(), role, in_streams,
                    out_streams));
            block = std::move(block_);
        }
    else
        {
            // Log fatal. This causes execution to stop.
            LOG(ERROR) << role << "." << implementation << ": Undefined implementation for block";
        }
    return std::move(block);
}


/*
 *
 * PLEASE ADD YOUR NEW BLOCK HERE!!
 *
 * Not very elegant, Acq, Trk and Tlm blocks must be added here, too.
 * To be improved!
 */

std::unique_ptr<AcquisitionInterface> GNSSBlockFactory::GetAcqBlock(
        std::shared_ptr<ConfigurationInterface> configuration,
        std::string role,
        std::string implementation, unsigned int in_streams,
        unsigned int out_streams)
{
    std::unique_ptr<AcquisitionInterface> block;
    // ACQUISITION BLOCKS ---------------------------------------------------------
    if (implementation.compare("GPS_L1_CA_PCPS_Acquisition") == 0)
        {
            std::unique_ptr<AcquisitionInterface> block_(new GpsL1CaPcpsAcquisition(configuration.get(), role, in_streams,
                    out_streams));
            block = std::move(block_);
        }
#if ENABLE_FPGA
    else if (implementation.compare("GPS_L1_CA_PCPS_Acquisition_Fpga") == 0)
        {
        std::unique_ptr<AcquisitionInterface>  block_(new GpsL1CaPcpsAcquisitionFpga(configuration.get(), role, in_streams,
                    out_streams));
            block = std::move(block_);
        }
#endif
    else if (implementation.compare("GPS_L1_CA_PCPS_Assisted_Acquisition") == 0)
        {
            std::unique_ptr<AcquisitionInterface> block_(new GpsL1CaPcpsAssistedAcquisition(configuration.get(), role, in_streams,
                    out_streams));
            block = std::move(block_);
        }
    else if (implementation.compare("GPS_L1_CA_PCPS_Tong_Acquisition") == 0)
        {
            std::unique_ptr<AcquisitionInterface> block_(new GpsL1CaPcpsTongAcquisition(configuration.get(), role, in_streams,
                    out_streams));
            block = std::move(block_);
        }

#if OPENCL_BLOCKS
    else if (implementation.compare("GPS_L1_CA_PCPS_OpenCl_Acquisition") == 0)
        {
            std::unique_ptr<AcquisitionInterface> block_(new GpsL1CaPcpsOpenClAcquisition(configuration.get(), role, in_streams,
                    out_streams));
            block = std::move(block_);
        }
#endif

    else if (implementation.compare("GPS_L1_CA_PCPS_Acquisition_Fine_Doppler") == 0)
        {
            std::unique_ptr<AcquisitionInterface> block_(new GpsL1CaPcpsAcquisitionFineDoppler(configuration.get(), role, in_streams,
                    out_streams));
            block = std::move(block_);
        }
    else if (implementation.compare("GPS_L1_CA_PCPS_QuickSync_Acquisition") == 0)
        {
            std::unique_ptr<AcquisitionInterface> block_( new GpsL1CaPcpsQuickSyncAcquisition(configuration.get(), role, in_streams,
                    out_streams));
            block = std::move(block_);
        }
    else if (implementation.compare("GPS_L2_M_PCPS_Acquisition") == 0)
        {
            std::unique_ptr<AcquisitionInterface> block_(new GpsL2MPcpsAcquisition(configuration.get(), role, in_streams,
                    out_streams));
            block = std::move(block_);
        }
    else if (implementation.compare("GPS_L5i_PCPS_Acquisition") == 0)
        {
            std::unique_ptr<AcquisitionInterface> block_(new GpsL5iPcpsAcquisition(configuration.get(), role, in_streams,
                    out_streams));
            block = std::move(block_);
        }
    else if (implementation.compare("Galileo_E1_PCPS_Ambiguous_Acquisition") == 0)
        {
            std::unique_ptr<AcquisitionInterface> block_(new GalileoE1PcpsAmbiguousAcquisition(configuration.get(), role, in_streams,
                    out_streams));
            block = std::move(block_);
        }
    else if (implementation.compare("Galileo_E1_PCPS_8ms_Ambiguous_Acquisition") == 0)
        {
            std::unique_ptr<AcquisitionInterface> block_(new GalileoE1Pcps8msAmbiguousAcquisition(configuration.get(), role, in_streams,
                    out_streams));
            block = std::move(block_);
        }
    else if (implementation.compare("Galileo_E1_PCPS_Tong_Ambiguous_Acquisition") == 0)
        {
            std::unique_ptr<AcquisitionInterface> block_(new GalileoE1PcpsTongAmbiguousAcquisition(configuration.get(), role, in_streams,
                    out_streams));
            block = std::move(block_);
        }
    else if (implementation.compare("Galileo_E1_PCPS_CCCWSR_Ambiguous_Acquisition") == 0)
        {
            std::unique_ptr<AcquisitionInterface> block_(new GalileoE1PcpsCccwsrAmbiguousAcquisition(configuration.get(), role, in_streams,
                    out_streams));
            block = std::move(block_);
        }

    else if (implementation.compare("Galileo_E1_PCPS_QuickSync_Ambiguous_Acquisition") == 0)
        {
            std::unique_ptr<AcquisitionInterface> block_( new GalileoE1PcpsQuickSyncAmbiguousAcquisition(configuration.get(), role, in_streams,
                    out_streams));
            block = std::move(block_);
        }
    else if (implementation.compare("Galileo_E5a_Noncoherent_IQ_Acquisition_CAF") == 0)
        {
            std::unique_ptr<AcquisitionInterface> block_(new GalileoE5aNoncoherentIQAcquisitionCaf(configuration.get(), role, in_streams,
                    out_streams));
            block = std::move(block_);
        }
    else if (implementation.compare("GLONASS_L1_CA_PCPS_Acquisition") == 0)
        {
            std::unique_ptr<AcquisitionInterface> block_(new GlonassL1CaPcpsAcquisition(configuration.get(), role, in_streams,
                    out_streams));
            block = std::move(block_);
        }
    else
        {
            // Log fatal. This causes execution to stop.
            LOG(ERROR) << role << "." << implementation << ": Undefined implementation for block";
        }
    return std::move(block);
}


std::unique_ptr<TrackingInterface> GNSSBlockFactory::GetTrkBlock(
        std::shared_ptr<ConfigurationInterface> configuration,
        std::string role,
        std::string implementation, unsigned int in_streams,
        unsigned int out_streams)
{
    std::unique_ptr<TrackingInterface> block;

    // TRACKING BLOCKS -------------------------------------------------------------
    if (implementation.compare("GPS_L1_CA_DLL_PLL_Tracking") == 0)
        {
            std::unique_ptr<TrackingInterface> block_(new GpsL1CaDllPllTracking(configuration.get(), role, in_streams,
                    out_streams));
            block = std::move(block_);
        }
    else if (implementation.compare("GPS_L1_CA_DLL_PLL_C_Aid_Tracking") == 0)
        {
            std::unique_ptr<TrackingInterface> block_(new GpsL1CaDllPllCAidTracking(configuration.get(), role, in_streams,
                    out_streams));
            block = std::move(block_);
        }
#if ENABLE_FPGA
    else if (implementation.compare("GPS_L1_CA_DLL_PLL_C_Aid_Tracking_Fpga") == 0)
        {
        std::unique_ptr<TrackingInterface> block_(new GpsL1CaDllPllCAidTrackingFpga(configuration.get(), role, in_streams,
                    out_streams));
            block = std::move(block_);
        }
#endif
    else if (implementation.compare("GPS_L1_CA_TCP_CONNECTOR_Tracking") == 0)
        {
            std::unique_ptr<TrackingInterface> block_(new GpsL1CaTcpConnectorTracking(configuration.get(), role, in_streams,
                    out_streams));
            block = std::move(block_);
        }
    else if (implementation.compare("Galileo_E1_DLL_PLL_VEML_Tracking") == 0)
        {
            std::unique_ptr<TrackingInterface> block_(new GalileoE1DllPllVemlTracking(configuration.get(), role, in_streams,
                    out_streams));
            block = std::move(block_);
        }
    else if (implementation.compare("Galileo_E1_TCP_CONNECTOR_Tracking") == 0)
        {
            std::unique_ptr<TrackingInterface> block_(new GalileoE1TcpConnectorTracking(configuration.get(), role, in_streams,
                    out_streams));
            block = std::move(block_);
        }
    else if (implementation.compare("Galileo_E5a_DLL_PLL_Tracking") == 0)
        {
            std::unique_ptr<TrackingInterface> block_(new GalileoE5aDllPllTracking(configuration.get(), role, in_streams,
                    out_streams));
            block = std::move(block_);
        }
    else if (implementation.compare("GPS_L2_M_DLL_PLL_Tracking") == 0)
        {
            std::unique_ptr<TrackingInterface> block_(new GpsL2MDllPllTracking(configuration.get(), role, in_streams,
                    out_streams));
            block = std::move(block_);
        }
    else if (implementation.compare("GPS_L5i_DLL_PLL_Tracking") == 0)
        {
            std::unique_ptr<TrackingInterface> block_(new GpsL5iDllPllTracking(configuration.get(), role, in_streams,
                    out_streams));
            block = std::move(block_);
        }
#if CUDA_GPU_ACCEL
    else if (implementation.compare("GPS_L1_CA_DLL_PLL_Tracking_GPU") == 0)
        {
            std::unique_ptr<TrackingInterface> block_(new GpsL1CaDllPllTrackingGPU(configuration.get(), role, in_streams,
                    out_streams));
            block = std::move(block_);
        }
#endif
    else if (implementation.compare("GLONASS_L1_CA_DLL_PLL_Tracking") == 0)
        {
            std::unique_ptr<TrackingInterface> block_(new GlonassL1CaDllPllTracking(configuration.get(), role, in_streams,
                    out_streams));
            block = std::move(block_);
        }
    else if (implementation.compare("GLONASS_L1_CA_DLL_PLL_C_Aid_Tracking") == 0)
        {
            std::unique_ptr<TrackingInterface> block_(new GlonassL1CaDllPllCAidTracking(configuration.get(), role, in_streams,
                    out_streams));
            block = std::move(block_);
        }
    else
        {
            // Log fatal. This causes execution to stop.
            LOG(ERROR) << role << "." << implementation << ": Undefined implementation for block";
        }
    return std::move(block);
}


std::unique_ptr<TelemetryDecoderInterface> GNSSBlockFactory::GetTlmBlock(
        std::shared_ptr<ConfigurationInterface> configuration,
        std::string role,
        std::string implementation, unsigned int in_streams,
        unsigned int out_streams)
{
    std::unique_ptr<TelemetryDecoderInterface> block;

    // TELEMETRY DECODERS ----------------------------------------------------------
    if (implementation.compare("GPS_L1_CA_Telemetry_Decoder") == 0)
        {
            std::unique_ptr<TelemetryDecoderInterface> block_(new GpsL1CaTelemetryDecoder(configuration.get(), role, in_streams,
                    out_streams));
            block = std::move(block_);
        }
    else if (implementation.compare("Galileo_E1B_Telemetry_Decoder") == 0)
        {
            std::unique_ptr<TelemetryDecoderInterface> block_(new GalileoE1BTelemetryDecoder(configuration.get(), role, in_streams,
                    out_streams));
            block = std::move(block_);
        }
    else if (implementation.compare("SBAS_L1_Telemetry_Decoder") == 0)
        {
            std::unique_ptr<TelemetryDecoderInterface> block_(new SbasL1TelemetryDecoder(configuration.get(), role, in_streams,
                    out_streams));
            block = std::move(block_);
        }
    else if (implementation.compare("Galileo_E5a_Telemetry_Decoder") == 0)
        {
            std::unique_ptr<TelemetryDecoderInterface> block_(new GalileoE5aTelemetryDecoder(configuration.get(), role, in_streams,
                    out_streams));
            block = std::move(block_);
        }
    else if (implementation.compare("GPS_L2C_Telemetry_Decoder") == 0)
        {
            std::unique_ptr<TelemetryDecoderInterface> block_(new GpsL2CTelemetryDecoder(configuration.get(), role, in_streams,
                    out_streams));
            block = std::move(block_);
        }
<<<<<<< HEAD
    else if (implementation.compare("GLONASS_L1_CA_Telemetry_Decoder") == 0)
        {
            std::unique_ptr<TelemetryDecoderInterface> block_(new GlonassL1CaTelemetryDecoder(configuration.get(), role, in_streams,
                    out_streams));
            block = std::move(block_);
        }
=======
    else if (implementation.compare("GPS_L5_Telemetry_Decoder") == 0)
            {
                std::unique_ptr<TelemetryDecoderInterface> block_(new GpsL5TelemetryDecoder(configuration.get(), role, in_streams,
                        out_streams));
                block = std::move(block_);
            }
>>>>>>> 114121ef
    else
        {
            // Log fatal. This causes execution to stop.
            LOG(ERROR) << role << "." << implementation << ": Undefined implementation for block";
        }
    return std::move(block);
}<|MERGE_RESOLUTION|>--- conflicted
+++ resolved
@@ -246,13 +246,9 @@
     Galileo_channels += configuration->property("Channels_5X.count", 0);
     unsigned int GPS_channels = configuration->property("Channels_1C.count", 0);
     GPS_channels += configuration->property("Channels_2S.count", 0);
-<<<<<<< HEAD
+    GPS_channels += configuration->property("Channels_L5.count", 0);
     unsigned int Glonass_channels = configuration->property("Channels_1G.count", 0);
     return GetBlock(configuration, "Observables", implementation, Galileo_channels + GPS_channels + Glonass_channels, Galileo_channels + GPS_channels + Glonass_channels);
-=======
-    GPS_channels += configuration->property("Channels_L5.count", 0);
-    return GetBlock(configuration, "Observables", implementation, Galileo_channels + GPS_channels, Galileo_channels + GPS_channels);
->>>>>>> 114121ef
 }
 
 
@@ -266,13 +262,9 @@
     Galileo_channels += configuration->property("Channels_5X.count", 0);
     unsigned int GPS_channels = configuration->property("Channels_1C.count", 0);
     GPS_channels += configuration->property("Channels_2S.count", 0);
-<<<<<<< HEAD
+    GPS_channels += configuration->property("Channels_L5.count", 0);
     unsigned int Glonass_channels = configuration->property("Channels_1G.count", 0);
     return GetBlock(configuration, "PVT", implementation, Galileo_channels + GPS_channels + Glonass_channels, 0);
-=======
-    GPS_channels += configuration->property("Channels_L5.count", 0);
-    return GetBlock(configuration, "PVT", implementation, Galileo_channels + GPS_channels, 0);
->>>>>>> 114121ef
 }
 
 
@@ -543,33 +535,87 @@
     return channel_;
 }
 
-<<<<<<< HEAD
 //********* GLONASS L1 C/A CHANNEL *****************
 std::unique_ptr<GNSSBlockInterface> GNSSBlockFactory::GetChannel_1G(
         std::shared_ptr<ConfigurationInterface> configuration,
         std::string acq, std::string trk, std::string tlm, int channel,
         boost::shared_ptr<gr::msg_queue> queue)
-=======
+{
+    std::stringstream stream;
+    stream << channel;
+    std::string id = stream.str();
+    LOG(INFO) << "Instantiating Channel " << channel << " with Acquisition Implementation: "
+              << acq << ", Tracking Implementation: " << trk  << ", Telemetry Decoder Implementation: " << tlm;
+
+    std::string aux = configuration->property("Acquisition_1G" + boost::lexical_cast<std::string>(channel) + ".implementation", std::string("W"));
+    std::string appendix1;
+    if(aux.compare("W") != 0)
+        {
+            appendix1 = boost::lexical_cast<std::string>(channel);
+        }
+    else
+        {
+            appendix1 = "";
+        }
+    aux = configuration->property("Tracking_1G" + boost::lexical_cast<std::string>(channel) + ".implementation", std::string("W"));
+    std::string appendix2;
+    if(aux.compare("W") != 0)
+        {
+            appendix2 = boost::lexical_cast<std::string>(channel);
+        }
+    else
+        {
+            appendix2 = "";
+        }
+    aux = configuration->property("TelemetryDecoder_1G" + boost::lexical_cast<std::string>(channel) + ".implementation", std::string("W"));
+    std::string appendix3;
+    if(aux.compare("W") != 0)
+        {
+            appendix3 = boost::lexical_cast<std::string>(channel);
+        }
+    else
+        {
+            appendix3 = "";
+        }
+    // Automatically detect input data type
+    std::shared_ptr<InMemoryConfiguration> config;
+    config = std::make_shared<InMemoryConfiguration>();
+    std::string default_item_type = "gr_complex";
+    std::string acq_item_type = configuration->property("Acquisition_1G" + appendix1 + ".item_type", default_item_type);
+    std::string trk_item_type = configuration->property("Tracking_1G" + appendix2 + ".item_type", default_item_type);
+    if(acq_item_type.compare(trk_item_type))
+        {
+            LOG(ERROR) << "Acquisition and Tracking blocks must have the same input data type!";
+        }
+    config->set_property("Channel.item_type", acq_item_type);
+
+    std::unique_ptr<GNSSBlockInterface> pass_through_ = GetBlock(config, "Channel", "Pass_Through", 1, 1, queue);
+    std::unique_ptr<AcquisitionInterface> acq_ = GetAcqBlock(configuration, "Acquisition_1G" + appendix1, acq, 1, 0);
+    std::unique_ptr<TrackingInterface> trk_ = GetTrkBlock(configuration, "Tracking_1G"+ appendix2, trk, 1, 1);
+    std::unique_ptr<TelemetryDecoderInterface> tlm_ = GetTlmBlock(configuration, "TelemetryDecoder_1G" + appendix3, tlm, 1, 1);
+
+    std::unique_ptr<GNSSBlockInterface> channel_(new Channel(configuration.get(), channel, std::move(pass_through_),
+            std::move(acq_),
+            std::move(trk_),
+            std::move(tlm_),
+            "Channel", "1G", queue));
+
+    return channel_;
+}
+
+
 //********* GPS L5  CHANNEL *****************
 std::unique_ptr<GNSSBlockInterface> GNSSBlockFactory::GetChannel_L5(
         std::shared_ptr<ConfigurationInterface> configuration,
         std::string acq, std::string trk, std::string tlm, int channel,
         gr::msg_queue::sptr queue)
->>>>>>> 114121ef
 {
     std::stringstream stream;
     stream << channel;
     std::string id = stream.str();
-<<<<<<< HEAD
-    LOG(INFO) << "Instantiating Channel " << channel << " with Acquisition Implementation: "
-              << acq << ", Tracking Implementation: " << trk  << ", Telemetry Decoder Implementation: " << tlm;
-
-    std::string aux = configuration->property("Acquisition_1G" + boost::lexical_cast<std::string>(channel) + ".implementation", std::string("W"));
-=======
     LOG(INFO) << "Instantiating Channel " << id << " with Acquisition Implementation: "
               << acq << ", Tracking Implementation: " << trk  << ", Telemetry Decoder implementation: " << tlm;
     std::string aux = configuration->property("Acquisition_L5" + boost::lexical_cast<std::string>(channel) + ".implementation", std::string("W"));
->>>>>>> 114121ef
     std::string appendix1;
     if(aux.compare("W") != 0)
         {
@@ -579,11 +625,7 @@
         {
             appendix1 = "";
         }
-<<<<<<< HEAD
-    aux = configuration->property("Tracking_1G" + boost::lexical_cast<std::string>(channel) + ".implementation", std::string("W"));
-=======
     aux = configuration->property("Tracking_L5" + boost::lexical_cast<std::string>(channel) + ".implementation", std::string("W"));
->>>>>>> 114121ef
     std::string appendix2;
     if(aux.compare("W") != 0)
         {
@@ -593,11 +635,7 @@
         {
             appendix2 = "";
         }
-<<<<<<< HEAD
-    aux = configuration->property("TelemetryDecoder_1G" + boost::lexical_cast<std::string>(channel) + ".implementation", std::string("W"));
-=======
     aux = configuration->property("TelemetryDecoder_L5" + boost::lexical_cast<std::string>(channel) + ".implementation", std::string("W"));
->>>>>>> 114121ef
     std::string appendix3;
     if(aux.compare("W") != 0)
         {
@@ -611,48 +649,28 @@
     std::shared_ptr<InMemoryConfiguration> config;
     config = std::make_shared<InMemoryConfiguration>();
     std::string default_item_type = "gr_complex";
-<<<<<<< HEAD
-    std::string acq_item_type = configuration->property("Acquisition_1G" + appendix1 + ".item_type", default_item_type);
-    std::string trk_item_type = configuration->property("Tracking_1G" + appendix2 + ".item_type", default_item_type);
-=======
     std::string acq_item_type = configuration->property("Acquisition_L5" + appendix1 + ".item_type", default_item_type);
     std::string trk_item_type = configuration->property("Tracking_L5" + appendix2 + ".item_type", default_item_type);
->>>>>>> 114121ef
     if(acq_item_type.compare(trk_item_type))
         {
             LOG(ERROR) << "Acquisition and Tracking blocks must have the same input data type!";
         }
     config->set_property("Channel.item_type", acq_item_type);
 
-<<<<<<< HEAD
-    std::unique_ptr<GNSSBlockInterface> pass_through_ = GetBlock(config, "Channel", "Pass_Through", 1, 1, queue);
-    std::unique_ptr<AcquisitionInterface> acq_ = GetAcqBlock(configuration, "Acquisition_1G" + appendix1, acq, 1, 0);
-    std::unique_ptr<TrackingInterface> trk_ = GetTrkBlock(configuration, "Tracking_1G"+ appendix2, trk, 1, 1);
-    std::unique_ptr<TelemetryDecoderInterface> tlm_ = GetTlmBlock(configuration, "TelemetryDecoder_1G" + appendix3, tlm, 1, 1);
-=======
     std::unique_ptr<GNSSBlockInterface> pass_through_ = GetBlock(configuration, "Channel", "Pass_Through", 1, 1, queue);
     std::unique_ptr<AcquisitionInterface> acq_ = GetAcqBlock(configuration, "Acquisition_L5" + appendix1, acq, 1, 0);
     std::unique_ptr<TrackingInterface> trk_ = GetTrkBlock(configuration, "Tracking_L5" + appendix2, trk, 1, 1);
     std::unique_ptr<TelemetryDecoderInterface> tlm_ = GetTlmBlock(configuration, "TelemetryDecoder_L5" + appendix3, tlm, 1, 1);
->>>>>>> 114121ef
 
     std::unique_ptr<GNSSBlockInterface> channel_(new Channel(configuration.get(), channel, std::move(pass_through_),
             std::move(acq_),
             std::move(trk_),
             std::move(tlm_),
-<<<<<<< HEAD
-            "Channel", "1G", queue));
-=======
             "Channel", "L5", queue));
->>>>>>> 114121ef
 
     return channel_;
 }
 
-<<<<<<< HEAD
-=======
-
->>>>>>> 114121ef
 
 std::unique_ptr<std::vector<std::unique_ptr<GNSSBlockInterface>>> GNSSBlockFactory::GetChannels(
         std::shared_ptr<ConfigurationInterface> configuration, gr::msg_queue::sptr queue)
@@ -668,21 +686,16 @@
     unsigned int Channels_2S_count = configuration->property("Channels_2S.count", 0);
     unsigned int Channels_1B_count = configuration->property("Channels_1B.count", 0);
     unsigned int Channels_5X_count = configuration->property("Channels_5X.count", 0);
-<<<<<<< HEAD
     unsigned int Channels_1G_count = configuration->property("Channels_1G.count", 0);
-=======
     unsigned int Channels_L5_count = configuration->property("Channels_L5.count", 0);
->>>>>>> 114121ef
 
     unsigned int total_channels = Channels_1C_count +
             Channels_2S_count +
             Channels_1B_count +
             Channels_5X_count +
-<<<<<<< HEAD
-            Channels_1G_count;
-=======
+            Channels_1G_count +
             Channels_L5_count;
->>>>>>> 114121ef
+
     std::unique_ptr<std::vector<std::unique_ptr<GNSSBlockInterface>>> channels(new std::vector<std::unique_ptr<GNSSBlockInterface>>(total_channels));
 
     //**************** GPS L1 C/A  CHANNELS **********************
@@ -691,7 +704,6 @@
     acquisition_implementation = configuration->property("Acquisition_1C.implementation", default_implementation);
     tracking_implementation  = configuration->property("Tracking_1C.implementation", default_implementation);
     telemetry_decoder_implementation = configuration->property("TelemetryDecoder_1C.implementation", default_implementation);
-
 
     for (unsigned int i = 0; i < Channels_1C_count; i++)
         {
@@ -1675,21 +1687,18 @@
                     out_streams));
             block = std::move(block_);
         }
-<<<<<<< HEAD
     else if (implementation.compare("GLONASS_L1_CA_Telemetry_Decoder") == 0)
         {
             std::unique_ptr<TelemetryDecoderInterface> block_(new GlonassL1CaTelemetryDecoder(configuration.get(), role, in_streams,
                     out_streams));
             block = std::move(block_);
         }
-=======
     else if (implementation.compare("GPS_L5_Telemetry_Decoder") == 0)
             {
                 std::unique_ptr<TelemetryDecoderInterface> block_(new GpsL5TelemetryDecoder(configuration.get(), role, in_streams,
                         out_streams));
                 block = std::move(block_);
             }
->>>>>>> 114121ef
     else
         {
             // Log fatal. This causes execution to stop.
