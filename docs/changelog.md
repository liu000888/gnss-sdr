--- conflicted
+++ resolved
@@ -31,7 +31,6 @@
 - Replaced `git://` by `https://` as the used protocol when downloading Gflags,
   so it can work through firewalls requiring authentication.
 - Fixed static linking of the matio library when downloaded and built by CMake.
-<<<<<<< HEAD
 - Improved CPU feature detection by switching to Google's
   [cpu_features](https://github.com/google/cpu_features) library: The
   `volk_gnsssdr` library had its own CPU feature detection methods, which were
@@ -41,9 +40,8 @@
   GNSS-SDR, the old method is still used in old development environments. No
   extra dependency is needed. This change is transparent to the user, since
   everything is managed by the CMake scripts.
-=======
+
 - Fix building with `-DENABLE_CUDA=ON` for blocks implemented with CUDA.
->>>>>>> e1536c90
 
 ### Improvements in Usability:
 
